--- conflicted
+++ resolved
@@ -1,1905 +1,1894 @@
-// Copyright (c) Microsoft Corporation.
-// Licensed under the MIT license.
-
-#pragma once
-
-// HEY YOU: When adding ActionArgs types, make sure to add the corresponding
-//          *.g.cpp to ActionArgs.cpp!
-#include "ActionEventArgs.g.h"
-#include "NewTerminalArgs.g.h"
-#include "CopyTextArgs.g.h"
-#include "NewTabArgs.g.h"
-#include "SwitchToTabArgs.g.h"
-#include "ResizePaneArgs.g.h"
-#include "MoveFocusArgs.g.h"
-#include "MovePaneArgs.g.h"
-#include "SwapPaneArgs.g.h"
-#include "AdjustFontSizeArgs.g.h"
-#include "SendInputArgs.g.h"
-#include "SplitPaneArgs.g.h"
-#include "OpenSettingsArgs.g.h"
-#include "SetColorSchemeArgs.g.h"
-#include "SetTabColorArgs.g.h"
-#include "RenameTabArgs.g.h"
-#include "ExecuteCommandlineArgs.g.h"
-#include "CloseOtherTabsArgs.g.h"
-#include "CloseTabsAfterArgs.g.h"
-#include "CloseTabArgs.g.h"
-#include "ScrollUpArgs.g.h"
-#include "ScrollDownArgs.g.h"
-#include "MoveTabArgs.g.h"
-#include "ToggleCommandPaletteArgs.g.h"
-#include "FindMatchArgs.g.h"
-#include "NewWindowArgs.g.h"
-#include "PrevTabArgs.g.h"
-#include "NextTabArgs.g.h"
-#include "RenameWindowArgs.g.h"
-#include "GlobalSummonArgs.g.h"
-#include "FocusPaneArgs.g.h"
-#include "ClearBufferArgs.g.h"
-#include "MultipleActionsArgs.g.h"
-
-#include "../../cascadia/inc/cppwinrt_utils.h"
-#include "JsonUtils.h"
-#include "HashUtils.h"
-#include "TerminalWarnings.h"
-#include "../inc/WindowingBehavior.h"
-
-#include "TerminalSettingsSerializationHelpers.h"
-
-#define ACTION_ARG(type, name, ...)                                                                    \
-public:                                                                                                \
-    type name() const noexcept { return _##name.has_value() ? _##name.value() : type{ __VA_ARGS__ }; } \
-    void name(const type& value) noexcept { _##name = value; }                                         \
-                                                                                                       \
-private:                                                                                               \
-    std::optional<type> _##name{ std::nullopt };
-
-// Notes on defining ActionArgs and ActionEventArgs:
-// * All properties specific to an action should be defined as an ActionArgs
-//   class that implements IActionArgs
-// * ActionEventArgs holds a single IActionArgs. For events that don't need
-//   additional args, this can be nullptr.
-
-template<>
-constexpr size_t Microsoft::Terminal::Settings::Model::HashUtils::HashProperty(const winrt::Microsoft::Terminal::Settings::Model::IActionArgs& args)
-{
-    return gsl::narrow_cast<size_t>(args.Hash());
-}
-
-template<>
-constexpr size_t Microsoft::Terminal::Settings::Model::HashUtils::HashProperty(const winrt::Microsoft::Terminal::Settings::Model::NewTerminalArgs& args)
-{
-    return gsl::narrow_cast<size_t>(args.Hash());
-}
-
-// Retrieves the hash value for an empty-constructed object.
-template<typename T>
-static size_t EmptyHash()
-{
-    // cache the value of the empty hash
-    static const size_t cachedHash = winrt::make_self<T>()->Hash();
-    return cachedHash;
-}
-
-namespace winrt::Microsoft::Terminal::Settings::Model::implementation
-{
-    using namespace ::Microsoft::Terminal::Settings::Model;
-    using FromJsonResult = std::tuple<Model::IActionArgs, std::vector<SettingsLoadWarnings>>;
-
-    struct ActionEventArgs : public ActionEventArgsT<ActionEventArgs>
-    {
-        ActionEventArgs() = default;
-
-        explicit ActionEventArgs(const Model::IActionArgs& args) :
-            _ActionArgs{ args } {};
-        WINRT_PROPERTY(IActionArgs, ActionArgs, nullptr);
-        WINRT_PROPERTY(bool, Handled, false);
-    };
-
-    struct NewTerminalArgs : public NewTerminalArgsT<NewTerminalArgs>
-    {
-        NewTerminalArgs() = default;
-        NewTerminalArgs(int32_t& profileIndex) :
-            _ProfileIndex{ profileIndex } {};
-        ACTION_ARG(winrt::hstring, Commandline, L"");
-        ACTION_ARG(winrt::hstring, StartingDirectory, L"");
-        ACTION_ARG(winrt::hstring, TabTitle, L"");
-        ACTION_ARG(Windows::Foundation::IReference<Windows::UI::Color>, TabColor, nullptr);
-        ACTION_ARG(Windows::Foundation::IReference<int32_t>, ProfileIndex, nullptr);
-        ACTION_ARG(winrt::hstring, Profile, L"");
-        ACTION_ARG(Windows::Foundation::IReference<bool>, SuppressApplicationTitle, nullptr);
-        ACTION_ARG(winrt::hstring, ColorScheme);
-        ACTION_ARG(Windows::Foundation::IReference<bool>, Elevate, nullptr);
-
-        static constexpr std::string_view CommandlineKey{ "commandline" };
-        static constexpr std::string_view StartingDirectoryKey{ "startingDirectory" };
-        static constexpr std::string_view TabTitleKey{ "tabTitle" };
-        static constexpr std::string_view TabColorKey{ "tabColor" };
-        static constexpr std::string_view ProfileIndexKey{ "index" };
-        static constexpr std::string_view ProfileKey{ "profile" };
-        static constexpr std::string_view SuppressApplicationTitleKey{ "suppressApplicationTitle" };
-        static constexpr std::string_view ColorSchemeKey{ "colorScheme" };
-        static constexpr std::string_view ElevateKey{ "elevate" };
-
-    public:
-        hstring GenerateName() const;
-        hstring ToCommandline() const;
-
-        bool Equals(const Model::NewTerminalArgs& other)
-        {
-<<<<<<< HEAD
-            return other.Commandline() == _Commandline &&
-                   other.StartingDirectory() == _StartingDirectory &&
-                   other.TabTitle() == _TabTitle &&
-                   other.TabColor() == _TabColor &&
-                   other.ProfileIndex() == _ProfileIndex &&
-                   other.Profile() == _Profile &&
-                   other.SuppressApplicationTitle() == _SuppressApplicationTitle &&
-                   other.Elevate() == _Elevate &&
-                   other.ColorScheme() == _ColorScheme;
-=======
-            auto otherAsUs = other.try_as<NewTerminalArgs>();
-            if (otherAsUs)
-            {
-                return otherAsUs->_Commandline == _Commandline &&
-                       otherAsUs->_StartingDirectory == _StartingDirectory &&
-                       otherAsUs->_TabTitle == _TabTitle &&
-                       otherAsUs->_TabColor == _TabColor &&
-                       otherAsUs->_ProfileIndex == _ProfileIndex &&
-                       otherAsUs->_Profile == _Profile &&
-                       otherAsUs->_SuppressApplicationTitle == _SuppressApplicationTitle &&
-                       otherAsUs->_ColorScheme == _ColorScheme;
-            }
-            return false;
->>>>>>> f04fd089
-        };
-        static Model::NewTerminalArgs FromJson(const Json::Value& json)
-        {
-            // LOAD BEARING: Not using make_self here _will_ break you in the future!
-            auto args = winrt::make_self<NewTerminalArgs>();
-            JsonUtils::GetValueForKey(json, CommandlineKey, args->_Commandline);
-            JsonUtils::GetValueForKey(json, StartingDirectoryKey, args->_StartingDirectory);
-            JsonUtils::GetValueForKey(json, TabTitleKey, args->_TabTitle);
-            JsonUtils::GetValueForKey(json, ProfileIndexKey, args->_ProfileIndex);
-            JsonUtils::GetValueForKey(json, ProfileKey, args->_Profile);
-            JsonUtils::GetValueForKey(json, TabColorKey, args->_TabColor);
-            JsonUtils::GetValueForKey(json, SuppressApplicationTitleKey, args->_SuppressApplicationTitle);
-            JsonUtils::GetValueForKey(json, ColorSchemeKey, args->_ColorScheme);
-            JsonUtils::GetValueForKey(json, ElevateKey, args->_Elevate);
-            return *args;
-        }
-        static Json::Value ToJson(const Model::NewTerminalArgs& val)
-        {
-            if (!val)
-            {
-                return {};
-            }
-            Json::Value json{ Json::ValueType::objectValue };
-            const auto args{ get_self<NewTerminalArgs>(val) };
-            JsonUtils::SetValueForKey(json, CommandlineKey, args->_Commandline);
-            JsonUtils::SetValueForKey(json, StartingDirectoryKey, args->_StartingDirectory);
-            JsonUtils::SetValueForKey(json, TabTitleKey, args->_TabTitle);
-            JsonUtils::SetValueForKey(json, ProfileIndexKey, args->_ProfileIndex);
-            JsonUtils::SetValueForKey(json, ProfileKey, args->_Profile);
-            JsonUtils::SetValueForKey(json, TabColorKey, args->_TabColor);
-            JsonUtils::SetValueForKey(json, SuppressApplicationTitleKey, args->_SuppressApplicationTitle);
-            JsonUtils::SetValueForKey(json, ColorSchemeKey, args->_ColorScheme);
-            JsonUtils::SetValueForKey(json, ElevateKey, args->_Elevate);
-            return json;
-        }
-        Model::NewTerminalArgs Copy() const
-        {
-            auto copy{ winrt::make_self<NewTerminalArgs>() };
-            copy->_Commandline = _Commandline;
-            copy->_StartingDirectory = _StartingDirectory;
-            copy->_TabTitle = _TabTitle;
-            copy->_TabColor = _TabColor;
-            copy->_ProfileIndex = _ProfileIndex;
-            copy->_Profile = _Profile;
-            copy->_SuppressApplicationTitle = _SuppressApplicationTitle;
-            copy->_ColorScheme = _ColorScheme;
-            copy->_Elevate = _Elevate;
-            return *copy;
-        }
-        size_t Hash() const
-        {
-            return ::Microsoft::Terminal::Settings::Model::HashUtils::HashProperty(Commandline(), StartingDirectory(), TabTitle(), TabColor(), ProfileIndex(), Profile(), SuppressApplicationTitle(), ColorScheme());
-        }
-    };
-
-    struct CopyTextArgs : public CopyTextArgsT<CopyTextArgs>
-    {
-        CopyTextArgs() = default;
-        ACTION_ARG(bool, SingleLine, false);
-        ACTION_ARG(Windows::Foundation::IReference<Control::CopyFormat>, CopyFormatting, nullptr);
-
-        static constexpr std::string_view SingleLineKey{ "singleLine" };
-        static constexpr std::string_view CopyFormattingKey{ "copyFormatting" };
-
-    public:
-        hstring GenerateName() const;
-
-        bool Equals(const IActionArgs& other)
-        {
-            auto otherAsUs = other.try_as<CopyTextArgs>();
-            if (otherAsUs)
-            {
-                return otherAsUs->_SingleLine == _SingleLine &&
-                       otherAsUs->_CopyFormatting == _CopyFormatting;
-            }
-            return false;
-        };
-        static FromJsonResult FromJson(const Json::Value& json)
-        {
-            // LOAD BEARING: Not using make_self here _will_ break you in the future!
-            auto args = winrt::make_self<CopyTextArgs>();
-            JsonUtils::GetValueForKey(json, SingleLineKey, args->_SingleLine);
-            JsonUtils::GetValueForKey(json, CopyFormattingKey, args->_CopyFormatting);
-            return { *args, {} };
-        }
-        static Json::Value ToJson(const IActionArgs& val)
-        {
-            if (!val)
-            {
-                return {};
-            }
-            Json::Value json{ Json::ValueType::objectValue };
-            const auto args{ get_self<CopyTextArgs>(val) };
-            JsonUtils::SetValueForKey(json, SingleLineKey, args->_SingleLine);
-            JsonUtils::SetValueForKey(json, CopyFormattingKey, args->_CopyFormatting);
-            return json;
-        }
-
-        IActionArgs Copy() const
-        {
-            auto copy{ winrt::make_self<CopyTextArgs>() };
-            copy->_SingleLine = _SingleLine;
-            copy->_CopyFormatting = _CopyFormatting;
-            return *copy;
-        }
-        size_t Hash() const
-        {
-            return ::Microsoft::Terminal::Settings::Model::HashUtils::HashProperty(SingleLine(), CopyFormatting());
-        }
-    };
-
-    struct NewTabArgs : public NewTabArgsT<NewTabArgs>
-    {
-        NewTabArgs() = default;
-        NewTabArgs(const Model::NewTerminalArgs& terminalArgs) :
-            _TerminalArgs{ terminalArgs } {};
-        WINRT_PROPERTY(Model::NewTerminalArgs, TerminalArgs, nullptr);
-
-    public:
-        hstring GenerateName() const;
-
-        bool Equals(const IActionArgs& other)
-        {
-            auto otherAsUs = other.try_as<NewTabArgs>();
-            if (otherAsUs)
-            {
-                return otherAsUs->_TerminalArgs.Equals(_TerminalArgs);
-            }
-            return false;
-        };
-        static FromJsonResult FromJson(const Json::Value& json)
-        {
-            // LOAD BEARING: Not using make_self here _will_ break you in the future!
-            auto args = winrt::make_self<NewTabArgs>();
-            args->_TerminalArgs = NewTerminalArgs::FromJson(json);
-            return { *args, {} };
-        }
-        static Json::Value ToJson(const IActionArgs& val)
-        {
-            if (!val)
-            {
-                return {};
-            }
-            const auto args{ get_self<NewTabArgs>(val) };
-            return NewTerminalArgs::ToJson(args->_TerminalArgs);
-        }
-        IActionArgs Copy() const
-        {
-            auto copy{ winrt::make_self<NewTabArgs>() };
-            copy->_TerminalArgs = _TerminalArgs.Copy();
-            return *copy;
-        }
-        size_t Hash() const
-        {
-            return ::Microsoft::Terminal::Settings::Model::HashUtils::HashProperty(TerminalArgs());
-        }
-    };
-
-    struct MovePaneArgs : public MovePaneArgsT<MovePaneArgs>
-    {
-        MovePaneArgs() = default;
-        MovePaneArgs(uint32_t& tabIndex) :
-            _TabIndex{ tabIndex } {};
-        ACTION_ARG(uint32_t, TabIndex, 0);
-
-        static constexpr std::string_view TabIndexKey{ "index" };
-
-    public:
-        hstring GenerateName() const;
-
-        bool Equals(const IActionArgs& other)
-        {
-            auto otherAsUs = other.try_as<MovePaneArgs>();
-            if (otherAsUs)
-            {
-                return otherAsUs->_TabIndex == _TabIndex;
-            }
-            return false;
-        };
-        static FromJsonResult FromJson(const Json::Value& json)
-        {
-            // LOAD BEARING: Not using make_self here _will_ break you in the future!
-            auto args = winrt::make_self<MovePaneArgs>();
-            JsonUtils::GetValueForKey(json, TabIndexKey, args->_TabIndex);
-            return { *args, {} };
-        }
-        static Json::Value ToJson(const IActionArgs& val)
-        {
-            if (!val)
-            {
-                return {};
-            }
-            Json::Value json{ Json::ValueType::objectValue };
-            const auto args{ get_self<MovePaneArgs>(val) };
-            JsonUtils::SetValueForKey(json, TabIndexKey, args->_TabIndex);
-            return json;
-        }
-        IActionArgs Copy() const
-        {
-            auto copy{ winrt::make_self<MovePaneArgs>() };
-            copy->_TabIndex = _TabIndex;
-            return *copy;
-        }
-        size_t Hash() const
-        {
-            return ::Microsoft::Terminal::Settings::Model::HashUtils::HashProperty(TabIndex());
-        }
-    };
-
-    struct SwitchToTabArgs : public SwitchToTabArgsT<SwitchToTabArgs>
-    {
-        SwitchToTabArgs() = default;
-        SwitchToTabArgs(uint32_t& tabIndex) :
-            _TabIndex{ tabIndex } {};
-        ACTION_ARG(uint32_t, TabIndex, 0);
-
-        static constexpr std::string_view TabIndexKey{ "index" };
-
-    public:
-        hstring GenerateName() const;
-
-        bool Equals(const IActionArgs& other)
-        {
-            auto otherAsUs = other.try_as<SwitchToTabArgs>();
-            if (otherAsUs)
-            {
-                return otherAsUs->_TabIndex == _TabIndex;
-            }
-            return false;
-        };
-        static FromJsonResult FromJson(const Json::Value& json)
-        {
-            // LOAD BEARING: Not using make_self here _will_ break you in the future!
-            auto args = winrt::make_self<SwitchToTabArgs>();
-            JsonUtils::GetValueForKey(json, TabIndexKey, args->_TabIndex);
-            return { *args, {} };
-        }
-        static Json::Value ToJson(const IActionArgs& val)
-        {
-            if (!val)
-            {
-                return {};
-            }
-            Json::Value json{ Json::ValueType::objectValue };
-            const auto args{ get_self<SwitchToTabArgs>(val) };
-            JsonUtils::SetValueForKey(json, TabIndexKey, args->_TabIndex);
-            return json;
-        }
-        IActionArgs Copy() const
-        {
-            auto copy{ winrt::make_self<SwitchToTabArgs>() };
-            copy->_TabIndex = _TabIndex;
-            return *copy;
-        }
-        size_t Hash() const
-        {
-            return ::Microsoft::Terminal::Settings::Model::HashUtils::HashProperty(TabIndex());
-        }
-    };
-
-    struct ResizePaneArgs : public ResizePaneArgsT<ResizePaneArgs>
-    {
-        ResizePaneArgs() = default;
-        ACTION_ARG(Model::ResizeDirection, ResizeDirection, ResizeDirection::None);
-
-        static constexpr std::string_view DirectionKey{ "direction" };
-
-    public:
-        hstring GenerateName() const;
-
-        bool Equals(const IActionArgs& other)
-        {
-            auto otherAsUs = other.try_as<ResizePaneArgs>();
-            if (otherAsUs)
-            {
-                return otherAsUs->_ResizeDirection == _ResizeDirection;
-            }
-            return false;
-        };
-        static FromJsonResult FromJson(const Json::Value& json)
-        {
-            // LOAD BEARING: Not using make_self here _will_ break you in the future!
-            auto args = winrt::make_self<ResizePaneArgs>();
-            JsonUtils::GetValueForKey(json, DirectionKey, args->_ResizeDirection);
-            if (args->ResizeDirection() == ResizeDirection::None)
-            {
-                return { nullptr, { SettingsLoadWarnings::MissingRequiredParameter } };
-            }
-            else
-            {
-                return { *args, {} };
-            }
-        }
-        static Json::Value ToJson(const IActionArgs& val)
-        {
-            if (!val)
-            {
-                return {};
-            }
-            Json::Value json{ Json::ValueType::objectValue };
-            const auto args{ get_self<ResizePaneArgs>(val) };
-            JsonUtils::SetValueForKey(json, DirectionKey, args->_ResizeDirection);
-            return json;
-        }
-        IActionArgs Copy() const
-        {
-            auto copy{ winrt::make_self<ResizePaneArgs>() };
-            copy->_ResizeDirection = _ResizeDirection;
-            return *copy;
-        }
-        size_t Hash() const
-        {
-            return ::Microsoft::Terminal::Settings::Model::HashUtils::HashProperty(ResizeDirection());
-        }
-    };
-
-    struct MoveFocusArgs : public MoveFocusArgsT<MoveFocusArgs>
-    {
-        MoveFocusArgs() = default;
-        MoveFocusArgs(Model::FocusDirection direction) :
-            _FocusDirection{ direction } {};
-
-        ACTION_ARG(Model::FocusDirection, FocusDirection, FocusDirection::None);
-
-        static constexpr std::string_view DirectionKey{ "direction" };
-
-    public:
-        hstring GenerateName() const;
-
-        bool Equals(const IActionArgs& other)
-        {
-            auto otherAsUs = other.try_as<MoveFocusArgs>();
-            if (otherAsUs)
-            {
-                return otherAsUs->_FocusDirection == _FocusDirection;
-            }
-            return false;
-        };
-        static FromJsonResult FromJson(const Json::Value& json)
-        {
-            // LOAD BEARING: Not using make_self here _will_ break you in the future!
-            auto args = winrt::make_self<MoveFocusArgs>();
-            JsonUtils::GetValueForKey(json, DirectionKey, args->_FocusDirection);
-            if (args->FocusDirection() == FocusDirection::None)
-            {
-                return { nullptr, { SettingsLoadWarnings::MissingRequiredParameter } };
-            }
-            else
-            {
-                return { *args, {} };
-            }
-        }
-        static Json::Value ToJson(const IActionArgs& val)
-        {
-            if (!val)
-            {
-                return {};
-            }
-            Json::Value json{ Json::ValueType::objectValue };
-            const auto args{ get_self<MoveFocusArgs>(val) };
-            JsonUtils::SetValueForKey(json, DirectionKey, args->_FocusDirection);
-            return json;
-        }
-        IActionArgs Copy() const
-        {
-            auto copy{ winrt::make_self<MoveFocusArgs>() };
-            copy->_FocusDirection = _FocusDirection;
-            return *copy;
-        }
-        size_t Hash() const
-        {
-            return ::Microsoft::Terminal::Settings::Model::HashUtils::HashProperty(FocusDirection());
-        }
-    };
-
-    struct SwapPaneArgs : public SwapPaneArgsT<SwapPaneArgs>
-    {
-        SwapPaneArgs() = default;
-        SwapPaneArgs(Model::FocusDirection direction) :
-            _Direction{ direction } {};
-
-        ACTION_ARG(Model::FocusDirection, Direction, FocusDirection::None);
-
-        static constexpr std::string_view DirectionKey{ "direction" };
-
-    public:
-        hstring GenerateName() const;
-
-        bool Equals(const IActionArgs& other)
-        {
-            auto otherAsUs = other.try_as<SwapPaneArgs>();
-            if (otherAsUs)
-            {
-                return otherAsUs->_Direction == _Direction;
-            }
-            return false;
-        };
-        static FromJsonResult FromJson(const Json::Value& json)
-        {
-            // LOAD BEARING: Not using make_self here _will_ break you in the future!
-            auto args = winrt::make_self<SwapPaneArgs>();
-            JsonUtils::GetValueForKey(json, DirectionKey, args->_Direction);
-            if (args->Direction() == FocusDirection::None)
-            {
-                return { nullptr, { SettingsLoadWarnings::MissingRequiredParameter } };
-            }
-            else
-            {
-                return { *args, {} };
-            }
-        }
-        static Json::Value ToJson(const IActionArgs& val)
-        {
-            if (!val)
-            {
-                return {};
-            }
-            Json::Value json{ Json::ValueType::objectValue };
-            const auto args{ get_self<SwapPaneArgs>(val) };
-            JsonUtils::SetValueForKey(json, DirectionKey, args->_Direction);
-            return json;
-        }
-        IActionArgs Copy() const
-        {
-            auto copy{ winrt::make_self<SwapPaneArgs>() };
-            copy->_Direction = _Direction;
-            return *copy;
-        }
-        size_t Hash() const
-        {
-            return ::Microsoft::Terminal::Settings::Model::HashUtils::HashProperty(Direction());
-        }
-    };
-
-    struct AdjustFontSizeArgs : public AdjustFontSizeArgsT<AdjustFontSizeArgs>
-    {
-        AdjustFontSizeArgs() = default;
-        ACTION_ARG(int32_t, Delta, 0);
-
-        static constexpr std::string_view AdjustFontSizeDelta{ "delta" };
-
-    public:
-        hstring GenerateName() const;
-
-        bool Equals(const IActionArgs& other)
-        {
-            auto otherAsUs = other.try_as<AdjustFontSizeArgs>();
-            if (otherAsUs)
-            {
-                return otherAsUs->_Delta == _Delta;
-            }
-            return false;
-        };
-        static FromJsonResult FromJson(const Json::Value& json)
-        {
-            // LOAD BEARING: Not using make_self here _will_ break you in the future!
-            auto args = winrt::make_self<AdjustFontSizeArgs>();
-            JsonUtils::GetValueForKey(json, AdjustFontSizeDelta, args->_Delta);
-            return { *args, {} };
-        }
-        static Json::Value ToJson(const IActionArgs& val)
-        {
-            if (!val)
-            {
-                return {};
-            }
-            Json::Value json{ Json::ValueType::objectValue };
-            const auto args{ get_self<AdjustFontSizeArgs>(val) };
-            JsonUtils::SetValueForKey(json, AdjustFontSizeDelta, args->_Delta);
-            return json;
-        }
-        IActionArgs Copy() const
-        {
-            auto copy{ winrt::make_self<AdjustFontSizeArgs>() };
-            copy->_Delta = _Delta;
-            return *copy;
-        }
-        size_t Hash() const
-        {
-            return ::Microsoft::Terminal::Settings::Model::HashUtils::HashProperty(Delta());
-        }
-    };
-
-    struct SendInputArgs : public SendInputArgsT<SendInputArgs>
-    {
-        SendInputArgs() = default;
-        ACTION_ARG(winrt::hstring, Input, L"");
-
-        static constexpr std::string_view InputKey{ "input" };
-
-    public:
-        hstring GenerateName() const;
-
-        bool Equals(const IActionArgs& other)
-        {
-            if (auto otherAsUs = other.try_as<SendInputArgs>(); otherAsUs)
-            {
-                return otherAsUs->_Input == _Input;
-            }
-            return false;
-        };
-        static FromJsonResult FromJson(const Json::Value& json)
-        {
-            // LOAD BEARING: Not using make_self here _will_ break you in the future!
-            auto args = winrt::make_self<SendInputArgs>();
-            JsonUtils::GetValueForKey(json, InputKey, args->_Input);
-            if (args->Input().empty())
-            {
-                return { nullptr, { SettingsLoadWarnings::MissingRequiredParameter } };
-            }
-            return { *args, {} };
-        }
-        static Json::Value ToJson(const IActionArgs& val)
-        {
-            if (!val)
-            {
-                return {};
-            }
-            Json::Value json{ Json::ValueType::objectValue };
-            const auto args{ get_self<SendInputArgs>(val) };
-            JsonUtils::SetValueForKey(json, InputKey, args->_Input);
-            return json;
-        }
-        IActionArgs Copy() const
-        {
-            auto copy{ winrt::make_self<SendInputArgs>() };
-            copy->_Input = _Input;
-            return *copy;
-        }
-        size_t Hash() const
-        {
-            return ::Microsoft::Terminal::Settings::Model::HashUtils::HashProperty(Input());
-        }
-    };
-
-    struct SplitPaneArgs : public SplitPaneArgsT<SplitPaneArgs>
-    {
-        SplitPaneArgs() = default;
-        SplitPaneArgs(SplitType splitMode, SplitDirection direction, double size, const Model::NewTerminalArgs& terminalArgs) :
-            _SplitMode{ splitMode },
-            _SplitDirection{ direction },
-            _SplitSize{ size },
-            _TerminalArgs{ terminalArgs } {};
-        SplitPaneArgs(SplitDirection direction, double size, const Model::NewTerminalArgs& terminalArgs) :
-            _SplitDirection{ direction },
-            _SplitSize{ size },
-            _TerminalArgs{ terminalArgs } {};
-        SplitPaneArgs(SplitDirection direction, const Model::NewTerminalArgs& terminalArgs) :
-            _SplitDirection{ direction },
-            _TerminalArgs{ terminalArgs } {};
-        SplitPaneArgs(SplitType splitMode) :
-            _SplitMode{ splitMode } {};
-        ACTION_ARG(Model::SplitDirection, SplitDirection, SplitDirection::Automatic);
-        WINRT_PROPERTY(Model::NewTerminalArgs, TerminalArgs, nullptr);
-        ACTION_ARG(SplitType, SplitMode, SplitType::Manual);
-        ACTION_ARG(double, SplitSize, .5);
-
-        static constexpr std::string_view SplitKey{ "split" };
-        static constexpr std::string_view SplitModeKey{ "splitMode" };
-        static constexpr std::string_view SplitSizeKey{ "size" };
-
-    public:
-        hstring GenerateName() const;
-
-        bool Equals(const IActionArgs& other)
-        {
-            auto otherAsUs = other.try_as<SplitPaneArgs>();
-            if (otherAsUs)
-            {
-                return otherAsUs->_SplitDirection == _SplitDirection &&
-                       (otherAsUs->_TerminalArgs ? otherAsUs->_TerminalArgs.Equals(_TerminalArgs) :
-                                                   otherAsUs->_TerminalArgs == _TerminalArgs) &&
-                       otherAsUs->_SplitSize == _SplitSize &&
-                       otherAsUs->_SplitMode == _SplitMode;
-            }
-            return false;
-        };
-        static FromJsonResult FromJson(const Json::Value& json)
-        {
-            // LOAD BEARING: Not using make_self here _will_ break you in the future!
-            auto args = winrt::make_self<SplitPaneArgs>();
-            args->_TerminalArgs = NewTerminalArgs::FromJson(json);
-            JsonUtils::GetValueForKey(json, SplitKey, args->_SplitDirection);
-            JsonUtils::GetValueForKey(json, SplitModeKey, args->_SplitMode);
-            JsonUtils::GetValueForKey(json, SplitSizeKey, args->_SplitSize);
-            if (args->SplitSize() >= 1 || args->SplitSize() <= 0)
-            {
-                return { nullptr, { SettingsLoadWarnings::InvalidSplitSize } };
-            }
-            return { *args, {} };
-        }
-        static Json::Value ToJson(const IActionArgs& val)
-        {
-            if (!val)
-            {
-                return {};
-            }
-            const auto args{ get_self<SplitPaneArgs>(val) };
-            auto json{ NewTerminalArgs::ToJson(args->_TerminalArgs) };
-            JsonUtils::SetValueForKey(json, SplitKey, args->_SplitDirection);
-            JsonUtils::SetValueForKey(json, SplitModeKey, args->_SplitMode);
-            JsonUtils::SetValueForKey(json, SplitSizeKey, args->_SplitSize);
-            return json;
-        }
-        IActionArgs Copy() const
-        {
-            auto copy{ winrt::make_self<SplitPaneArgs>() };
-            copy->_SplitDirection = _SplitDirection;
-            copy->_TerminalArgs = _TerminalArgs.Copy();
-            copy->_SplitMode = _SplitMode;
-            copy->_SplitSize = _SplitSize;
-            return *copy;
-        }
-        size_t Hash() const
-        {
-            return ::Microsoft::Terminal::Settings::Model::HashUtils::HashProperty(SplitDirection(), TerminalArgs(), SplitMode(), SplitSize());
-        }
-    };
-
-    struct OpenSettingsArgs : public OpenSettingsArgsT<OpenSettingsArgs>
-    {
-        OpenSettingsArgs() = default;
-        OpenSettingsArgs(const SettingsTarget& target) :
-            _Target{ target } {}
-        ACTION_ARG(SettingsTarget, Target, SettingsTarget::SettingsFile);
-
-        static constexpr std::string_view TargetKey{ "target" };
-
-    public:
-        hstring GenerateName() const;
-
-        bool Equals(const IActionArgs& other)
-        {
-            auto otherAsUs = other.try_as<OpenSettingsArgs>();
-            if (otherAsUs)
-            {
-                return otherAsUs->_Target == _Target;
-            }
-            return false;
-        };
-        static FromJsonResult FromJson(const Json::Value& json)
-        {
-            // LOAD BEARING: Not using make_self here _will_ break you in the future!
-            auto args = winrt::make_self<OpenSettingsArgs>();
-            JsonUtils::GetValueForKey(json, TargetKey, args->_Target);
-            return { *args, {} };
-        }
-        static Json::Value ToJson(const IActionArgs& val)
-        {
-            if (!val)
-            {
-                return {};
-            }
-            Json::Value json{ Json::ValueType::objectValue };
-            const auto args{ get_self<OpenSettingsArgs>(val) };
-            JsonUtils::SetValueForKey(json, TargetKey, args->_Target);
-            return json;
-        }
-        IActionArgs Copy() const
-        {
-            auto copy{ winrt::make_self<OpenSettingsArgs>() };
-            copy->_Target = _Target;
-            return *copy;
-        }
-        size_t Hash() const
-        {
-            return ::Microsoft::Terminal::Settings::Model::HashUtils::HashProperty(Target());
-        }
-    };
-
-    struct SetColorSchemeArgs : public SetColorSchemeArgsT<SetColorSchemeArgs>
-    {
-        SetColorSchemeArgs() = default;
-        SetColorSchemeArgs(winrt::hstring name) :
-            _SchemeName{ name } {};
-        ACTION_ARG(winrt::hstring, SchemeName, L"");
-
-        static constexpr std::string_view NameKey{ "colorScheme" };
-
-    public:
-        hstring GenerateName() const;
-
-        bool Equals(const IActionArgs& other)
-        {
-            auto otherAsUs = other.try_as<SetColorSchemeArgs>();
-            if (otherAsUs)
-            {
-                return otherAsUs->_SchemeName == _SchemeName;
-            }
-            return false;
-        };
-        static FromJsonResult FromJson(const Json::Value& json)
-        {
-            // LOAD BEARING: Not using make_self here _will_ break you in the future!
-            auto args = winrt::make_self<SetColorSchemeArgs>();
-            JsonUtils::GetValueForKey(json, NameKey, args->_SchemeName);
-            if (args->SchemeName().empty())
-            {
-                return { nullptr, { SettingsLoadWarnings::MissingRequiredParameter } };
-            }
-            return { *args, {} };
-        }
-        static Json::Value ToJson(const IActionArgs& val)
-        {
-            if (!val)
-            {
-                return {};
-            }
-            Json::Value json{ Json::ValueType::objectValue };
-            const auto args{ get_self<SetColorSchemeArgs>(val) };
-            JsonUtils::SetValueForKey(json, NameKey, args->_SchemeName);
-            return json;
-        }
-        IActionArgs Copy() const
-        {
-            auto copy{ winrt::make_self<SetColorSchemeArgs>() };
-            copy->_SchemeName = _SchemeName;
-            return *copy;
-        }
-        size_t Hash() const
-        {
-            return ::Microsoft::Terminal::Settings::Model::HashUtils::HashProperty(SchemeName());
-        }
-    };
-
-    struct SetTabColorArgs : public SetTabColorArgsT<SetTabColorArgs>
-    {
-        SetTabColorArgs() = default;
-        ACTION_ARG(Windows::Foundation::IReference<Windows::UI::Color>, TabColor, nullptr);
-
-        static constexpr std::string_view ColorKey{ "color" };
-
-    public:
-        hstring GenerateName() const;
-
-        bool Equals(const IActionArgs& other)
-        {
-            auto otherAsUs = other.try_as<SetTabColorArgs>();
-            if (otherAsUs)
-            {
-                return otherAsUs->_TabColor == _TabColor;
-            }
-            return false;
-        };
-        static FromJsonResult FromJson(const Json::Value& json)
-        {
-            // LOAD BEARING: Not using make_self here _will_ break you in the future!
-            auto args = winrt::make_self<SetTabColorArgs>();
-            JsonUtils::GetValueForKey(json, ColorKey, args->_TabColor);
-            return { *args, {} };
-        }
-        static Json::Value ToJson(const IActionArgs& val)
-        {
-            if (!val)
-            {
-                return {};
-            }
-            Json::Value json{ Json::ValueType::objectValue };
-            const auto args{ get_self<SetTabColorArgs>(val) };
-            JsonUtils::SetValueForKey(json, ColorKey, args->_TabColor);
-            return json;
-        }
-        IActionArgs Copy() const
-        {
-            auto copy{ winrt::make_self<SetTabColorArgs>() };
-            copy->_TabColor = _TabColor;
-            return *copy;
-        }
-        size_t Hash() const
-        {
-            return ::Microsoft::Terminal::Settings::Model::HashUtils::HashProperty(TabColor());
-        }
-    };
-
-    struct RenameTabArgs : public RenameTabArgsT<RenameTabArgs>
-    {
-        RenameTabArgs() = default;
-        ACTION_ARG(winrt::hstring, Title, L"");
-
-        static constexpr std::string_view TitleKey{ "title" };
-
-    public:
-        hstring GenerateName() const;
-
-        bool Equals(const IActionArgs& other)
-        {
-            auto otherAsUs = other.try_as<RenameTabArgs>();
-            if (otherAsUs)
-            {
-                return otherAsUs->_Title == _Title;
-            }
-            return false;
-        };
-        static FromJsonResult FromJson(const Json::Value& json)
-        {
-            // LOAD BEARING: Not using make_self here _will_ break you in the future!
-            auto args = winrt::make_self<RenameTabArgs>();
-            JsonUtils::GetValueForKey(json, TitleKey, args->_Title);
-            return { *args, {} };
-        }
-        static Json::Value ToJson(const IActionArgs& val)
-        {
-            if (!val)
-            {
-                return {};
-            }
-            Json::Value json{ Json::ValueType::objectValue };
-            const auto args{ get_self<RenameTabArgs>(val) };
-            JsonUtils::SetValueForKey(json, TitleKey, args->_Title);
-            return json;
-        }
-        IActionArgs Copy() const
-        {
-            auto copy{ winrt::make_self<RenameTabArgs>() };
-            copy->_Title = _Title;
-            return *copy;
-        }
-        size_t Hash() const
-        {
-            return ::Microsoft::Terminal::Settings::Model::HashUtils::HashProperty(Title());
-        }
-    };
-
-    struct ExecuteCommandlineArgs : public ExecuteCommandlineArgsT<ExecuteCommandlineArgs>
-    {
-        ExecuteCommandlineArgs() = default;
-        ExecuteCommandlineArgs(winrt::hstring commandline) :
-            _Commandline{ commandline } {};
-        ACTION_ARG(winrt::hstring, Commandline, L"");
-
-        static constexpr std::string_view CommandlineKey{ "commandline" };
-
-    public:
-        hstring GenerateName() const;
-
-        bool Equals(const IActionArgs& other)
-        {
-            auto otherAsUs = other.try_as<ExecuteCommandlineArgs>();
-            if (otherAsUs)
-            {
-                return otherAsUs->_Commandline == _Commandline;
-            }
-            return false;
-        };
-        static FromJsonResult FromJson(const Json::Value& json)
-        {
-            // LOAD BEARING: Not using make_self here _will_ break you in the future!
-            auto args = winrt::make_self<ExecuteCommandlineArgs>();
-            JsonUtils::GetValueForKey(json, CommandlineKey, args->_Commandline);
-            if (args->Commandline().empty())
-            {
-                return { nullptr, { SettingsLoadWarnings::MissingRequiredParameter } };
-            }
-            return { *args, {} };
-        }
-        static Json::Value ToJson(const IActionArgs& val)
-        {
-            if (!val)
-            {
-                return {};
-            }
-            Json::Value json{ Json::ValueType::objectValue };
-            const auto args{ get_self<ExecuteCommandlineArgs>(val) };
-            JsonUtils::SetValueForKey(json, CommandlineKey, args->_Commandline);
-            return json;
-        }
-        IActionArgs Copy() const
-        {
-            auto copy{ winrt::make_self<ExecuteCommandlineArgs>() };
-            copy->_Commandline = _Commandline;
-            return *copy;
-        }
-        size_t Hash() const
-        {
-            return ::Microsoft::Terminal::Settings::Model::HashUtils::HashProperty(Commandline());
-        }
-    };
-
-    struct CloseOtherTabsArgs : public CloseOtherTabsArgsT<CloseOtherTabsArgs>
-    {
-        CloseOtherTabsArgs() = default;
-        CloseOtherTabsArgs(uint32_t& tabIndex) :
-            _Index{ tabIndex } {};
-        ACTION_ARG(Windows::Foundation::IReference<uint32_t>, Index, nullptr);
-
-        static constexpr std::string_view IndexKey{ "index" };
-
-    public:
-        hstring GenerateName() const;
-
-        bool Equals(const IActionArgs& other)
-        {
-            auto otherAsUs = other.try_as<CloseOtherTabsArgs>();
-            if (otherAsUs)
-            {
-                return otherAsUs->_Index == _Index;
-            }
-            return false;
-        };
-        static FromJsonResult FromJson(const Json::Value& json)
-        {
-            // LOAD BEARING: Not using make_self here _will_ break you in the future!
-            auto args = winrt::make_self<CloseOtherTabsArgs>();
-            JsonUtils::GetValueForKey(json, IndexKey, args->_Index);
-            return { *args, {} };
-        }
-        static Json::Value ToJson(const IActionArgs& val)
-        {
-            if (!val)
-            {
-                return {};
-            }
-            Json::Value json{ Json::ValueType::objectValue };
-            const auto args{ get_self<CloseOtherTabsArgs>(val) };
-            JsonUtils::SetValueForKey(json, IndexKey, args->_Index);
-            return json;
-        }
-        IActionArgs Copy() const
-        {
-            auto copy{ winrt::make_self<CloseOtherTabsArgs>() };
-            copy->_Index = _Index;
-            return *copy;
-        }
-        size_t Hash() const
-        {
-            return ::Microsoft::Terminal::Settings::Model::HashUtils::HashProperty(Index());
-        }
-    };
-
-    struct CloseTabsAfterArgs : public CloseTabsAfterArgsT<CloseTabsAfterArgs>
-    {
-        CloseTabsAfterArgs() = default;
-        CloseTabsAfterArgs(uint32_t& tabIndex) :
-            _Index{ tabIndex } {};
-        ACTION_ARG(Windows::Foundation::IReference<uint32_t>, Index, nullptr);
-
-        static constexpr std::string_view IndexKey{ "index" };
-
-    public:
-        hstring GenerateName() const;
-
-        bool Equals(const IActionArgs& other)
-        {
-            auto otherAsUs = other.try_as<CloseTabsAfterArgs>();
-            if (otherAsUs)
-            {
-                return otherAsUs->_Index == _Index;
-            }
-            return false;
-        };
-        static FromJsonResult FromJson(const Json::Value& json)
-        {
-            // LOAD BEARING: Not using make_self here _will_ break you in the future!
-            auto args = winrt::make_self<CloseTabsAfterArgs>();
-            JsonUtils::GetValueForKey(json, IndexKey, args->_Index);
-            return { *args, {} };
-        }
-        static Json::Value ToJson(const IActionArgs& val)
-        {
-            if (!val)
-            {
-                return {};
-            }
-            Json::Value json{ Json::ValueType::objectValue };
-            const auto args{ get_self<CloseTabsAfterArgs>(val) };
-            JsonUtils::SetValueForKey(json, IndexKey, args->_Index);
-            return json;
-        }
-        IActionArgs Copy() const
-        {
-            auto copy{ winrt::make_self<CloseTabsAfterArgs>() };
-            copy->_Index = _Index;
-            return *copy;
-        }
-        size_t Hash() const
-        {
-            return ::Microsoft::Terminal::Settings::Model::HashUtils::HashProperty(Index());
-        }
-    };
-
-    struct CloseTabArgs : public CloseTabArgsT<CloseTabArgs>
-    {
-        CloseTabArgs() = default;
-        CloseTabArgs(uint32_t tabIndex) :
-            _Index{ tabIndex } {};
-        ACTION_ARG(Windows::Foundation::IReference<uint32_t>, Index, nullptr);
-
-        static constexpr std::string_view IndexKey{ "index" };
-
-    public:
-        hstring GenerateName() const;
-
-        bool Equals(const IActionArgs& other)
-        {
-            auto otherAsUs = other.try_as<CloseTabArgs>();
-            if (otherAsUs)
-            {
-                return otherAsUs->_Index == _Index;
-            }
-            return false;
-        };
-        static FromJsonResult FromJson(const Json::Value& json)
-        {
-            // LOAD BEARING: Not using make_self here _will_ break you in the future!
-            auto args = winrt::make_self<CloseTabArgs>();
-            JsonUtils::GetValueForKey(json, IndexKey, args->_Index);
-            return { *args, {} };
-        }
-        static Json::Value ToJson(const IActionArgs& val)
-        {
-            if (!val)
-            {
-                return {};
-            }
-            Json::Value json{ Json::ValueType::objectValue };
-            const auto args{ get_self<CloseTabArgs>(val) };
-            JsonUtils::SetValueForKey(json, IndexKey, args->_Index);
-            return json;
-        }
-        IActionArgs Copy() const
-        {
-            auto copy{ winrt::make_self<CloseTabArgs>() };
-            copy->_Index = _Index;
-            return *copy;
-        }
-        size_t Hash() const
-        {
-            return ::Microsoft::Terminal::Settings::Model::HashUtils::HashProperty(Index());
-        }
-    };
-
-    struct MoveTabArgs : public MoveTabArgsT<MoveTabArgs>
-    {
-        MoveTabArgs() = default;
-        MoveTabArgs(MoveTabDirection direction) :
-            _Direction{ direction } {};
-        ACTION_ARG(MoveTabDirection, Direction, MoveTabDirection::None);
-
-        static constexpr std::string_view DirectionKey{ "direction" };
-
-    public:
-        hstring GenerateName() const;
-
-        bool Equals(const IActionArgs& other)
-        {
-            auto otherAsUs = other.try_as<MoveTabArgs>();
-            if (otherAsUs)
-            {
-                return otherAsUs->_Direction == _Direction;
-            }
-            return false;
-        };
-        static FromJsonResult FromJson(const Json::Value& json)
-        {
-            // LOAD BEARING: Not using make_self here _will_ break you in the future!
-            auto args = winrt::make_self<MoveTabArgs>();
-            JsonUtils::GetValueForKey(json, DirectionKey, args->_Direction);
-            if (args->Direction() == MoveTabDirection::None)
-            {
-                return { nullptr, { SettingsLoadWarnings::MissingRequiredParameter } };
-            }
-            else
-            {
-                return { *args, {} };
-            }
-        }
-        static Json::Value ToJson(const IActionArgs& val)
-        {
-            if (!val)
-            {
-                return {};
-            }
-            Json::Value json{ Json::ValueType::objectValue };
-            const auto args{ get_self<MoveTabArgs>(val) };
-            JsonUtils::SetValueForKey(json, DirectionKey, args->_Direction);
-            return json;
-        }
-        IActionArgs Copy() const
-        {
-            auto copy{ winrt::make_self<MoveTabArgs>() };
-            copy->_Direction = _Direction;
-            return *copy;
-        }
-        size_t Hash() const
-        {
-            return ::Microsoft::Terminal::Settings::Model::HashUtils::HashProperty(Direction());
-        }
-    };
-
-    struct ScrollUpArgs : public ScrollUpArgsT<ScrollUpArgs>
-    {
-        ScrollUpArgs() = default;
-        ACTION_ARG(Windows::Foundation::IReference<uint32_t>, RowsToScroll, nullptr);
-
-        static constexpr std::string_view RowsToScrollKey{ "rowsToScroll" };
-
-    public:
-        hstring GenerateName() const;
-
-        bool Equals(const IActionArgs& other)
-        {
-            auto otherAsUs = other.try_as<ScrollUpArgs>();
-            if (otherAsUs)
-            {
-                return otherAsUs->_RowsToScroll == _RowsToScroll;
-            }
-            return false;
-        };
-        static FromJsonResult FromJson(const Json::Value& json)
-        {
-            // LOAD BEARING: Not using make_self here _will_ break you in the future!
-            auto args = winrt::make_self<ScrollUpArgs>();
-            JsonUtils::GetValueForKey(json, RowsToScrollKey, args->_RowsToScroll);
-            return { *args, {} };
-        }
-        static Json::Value ToJson(const IActionArgs& val)
-        {
-            if (!val)
-            {
-                return {};
-            }
-            Json::Value json{ Json::ValueType::objectValue };
-            const auto args{ get_self<ScrollUpArgs>(val) };
-            JsonUtils::SetValueForKey(json, RowsToScrollKey, args->_RowsToScroll);
-            return json;
-        }
-        IActionArgs Copy() const
-        {
-            auto copy{ winrt::make_self<ScrollUpArgs>() };
-            copy->_RowsToScroll = _RowsToScroll;
-            return *copy;
-        }
-        size_t Hash() const
-        {
-            return ::Microsoft::Terminal::Settings::Model::HashUtils::HashProperty(RowsToScroll());
-        }
-    };
-
-    struct ScrollDownArgs : public ScrollDownArgsT<ScrollDownArgs>
-    {
-        ScrollDownArgs() = default;
-        ACTION_ARG(Windows::Foundation::IReference<uint32_t>, RowsToScroll, nullptr);
-
-        static constexpr std::string_view RowsToScrollKey{ "rowsToScroll" };
-
-    public:
-        hstring GenerateName() const;
-
-        bool Equals(const IActionArgs& other)
-        {
-            auto otherAsUs = other.try_as<ScrollDownArgs>();
-            if (otherAsUs)
-            {
-                return otherAsUs->_RowsToScroll == _RowsToScroll;
-            }
-            return false;
-        };
-        static FromJsonResult FromJson(const Json::Value& json)
-        {
-            // LOAD BEARING: Not using make_self here _will_ break you in the future!
-            auto args = winrt::make_self<ScrollDownArgs>();
-            JsonUtils::GetValueForKey(json, RowsToScrollKey, args->_RowsToScroll);
-            return { *args, {} };
-        }
-        static Json::Value ToJson(const IActionArgs& val)
-        {
-            if (!val)
-            {
-                return {};
-            }
-            Json::Value json{ Json::ValueType::objectValue };
-            const auto args{ get_self<ScrollDownArgs>(val) };
-            JsonUtils::SetValueForKey(json, RowsToScrollKey, args->_RowsToScroll);
-            return json;
-        }
-        IActionArgs Copy() const
-        {
-            auto copy{ winrt::make_self<ScrollDownArgs>() };
-            copy->_RowsToScroll = _RowsToScroll;
-            return *copy;
-        }
-        size_t Hash() const
-        {
-            return ::Microsoft::Terminal::Settings::Model::HashUtils::HashProperty(RowsToScroll());
-        }
-    };
-
-    struct ToggleCommandPaletteArgs : public ToggleCommandPaletteArgsT<ToggleCommandPaletteArgs>
-    {
-        ToggleCommandPaletteArgs() = default;
-
-        // To preserve backward compatibility the default is Action.
-        ACTION_ARG(CommandPaletteLaunchMode, LaunchMode, CommandPaletteLaunchMode::Action);
-
-        static constexpr std::string_view LaunchModeKey{ "launchMode" };
-
-    public:
-        hstring GenerateName() const;
-
-        bool Equals(const IActionArgs& other)
-        {
-            auto otherAsUs = other.try_as<ToggleCommandPaletteArgs>();
-            if (otherAsUs)
-            {
-                return otherAsUs->_LaunchMode == _LaunchMode;
-            }
-            return false;
-        };
-        static FromJsonResult FromJson(const Json::Value& json)
-        {
-            // LOAD BEARING: Not using make_self here _will_ break you in the future!
-            auto args = winrt::make_self<ToggleCommandPaletteArgs>();
-            JsonUtils::GetValueForKey(json, LaunchModeKey, args->_LaunchMode);
-            return { *args, {} };
-        }
-        static Json::Value ToJson(const IActionArgs& val)
-        {
-            if (!val)
-            {
-                return {};
-            }
-            Json::Value json{ Json::ValueType::objectValue };
-            const auto args{ get_self<ToggleCommandPaletteArgs>(val) };
-            JsonUtils::SetValueForKey(json, LaunchModeKey, args->_LaunchMode);
-            return json;
-        }
-        IActionArgs Copy() const
-        {
-            auto copy{ winrt::make_self<ToggleCommandPaletteArgs>() };
-            copy->_LaunchMode = _LaunchMode;
-            return *copy;
-        }
-        size_t Hash() const
-        {
-            return ::Microsoft::Terminal::Settings::Model::HashUtils::HashProperty(LaunchMode());
-        }
-    };
-
-    struct FindMatchArgs : public FindMatchArgsT<FindMatchArgs>
-    {
-        FindMatchArgs() = default;
-        FindMatchArgs(FindMatchDirection direction) :
-            _Direction{ direction } {};
-        ACTION_ARG(FindMatchDirection, Direction, FindMatchDirection::None);
-
-        static constexpr std::string_view DirectionKey{ "direction" };
-
-    public:
-        hstring GenerateName() const;
-
-        bool Equals(const IActionArgs& other)
-        {
-            auto otherAsUs = other.try_as<FindMatchArgs>();
-            if (otherAsUs)
-            {
-                return otherAsUs->_Direction == _Direction;
-            }
-            return false;
-        };
-        static FromJsonResult FromJson(const Json::Value& json)
-        {
-            // LOAD BEARING: Not using make_self here _will_ break you in the future!
-            auto args = winrt::make_self<FindMatchArgs>();
-            JsonUtils::GetValueForKey(json, DirectionKey, args->_Direction);
-            if (args->Direction() == FindMatchDirection::None)
-            {
-                return { nullptr, { SettingsLoadWarnings::MissingRequiredParameter } };
-            }
-            else
-            {
-                return { *args, {} };
-            }
-        }
-        static Json::Value ToJson(const IActionArgs& val)
-        {
-            if (!val)
-            {
-                return {};
-            }
-            Json::Value json{ Json::ValueType::objectValue };
-            const auto args{ get_self<FindMatchArgs>(val) };
-            JsonUtils::SetValueForKey(json, DirectionKey, args->_Direction);
-            return json;
-        }
-        IActionArgs Copy() const
-        {
-            auto copy{ winrt::make_self<FindMatchArgs>() };
-            copy->_Direction = _Direction;
-            return *copy;
-        }
-        size_t Hash() const
-        {
-            return ::Microsoft::Terminal::Settings::Model::HashUtils::HashProperty(Direction());
-        }
-    };
-
-    struct NewWindowArgs : public NewWindowArgsT<NewWindowArgs>
-    {
-        NewWindowArgs() = default;
-        NewWindowArgs(const Model::NewTerminalArgs& terminalArgs) :
-            _TerminalArgs{ terminalArgs } {};
-        WINRT_PROPERTY(Model::NewTerminalArgs, TerminalArgs, nullptr);
-
-    public:
-        hstring GenerateName() const;
-
-        bool Equals(const IActionArgs& other)
-        {
-            auto otherAsUs = other.try_as<NewWindowArgs>();
-            if (otherAsUs)
-            {
-                return otherAsUs->_TerminalArgs.Equals(_TerminalArgs);
-            }
-            return false;
-        };
-        static FromJsonResult FromJson(const Json::Value& json)
-        {
-            // LOAD BEARING: Not using make_self here _will_ break you in the future!
-            auto args = winrt::make_self<NewWindowArgs>();
-            args->_TerminalArgs = NewTerminalArgs::FromJson(json);
-            return { *args, {} };
-        }
-        static Json::Value ToJson(const IActionArgs& val)
-        {
-            if (!val)
-            {
-                return {};
-            }
-            const auto args{ get_self<NewWindowArgs>(val) };
-            return NewTerminalArgs::ToJson(args->_TerminalArgs);
-        }
-        IActionArgs Copy() const
-        {
-            auto copy{ winrt::make_self<NewWindowArgs>() };
-            copy->_TerminalArgs = _TerminalArgs.Copy();
-            return *copy;
-        }
-        size_t Hash() const
-        {
-            return ::Microsoft::Terminal::Settings::Model::HashUtils::HashProperty(TerminalArgs());
-        }
-    };
-
-    struct PrevTabArgs : public PrevTabArgsT<PrevTabArgs>
-    {
-        PrevTabArgs() = default;
-        PrevTabArgs(TabSwitcherMode switcherMode) :
-            _SwitcherMode(switcherMode) {}
-        ACTION_ARG(Windows::Foundation::IReference<TabSwitcherMode>, SwitcherMode, nullptr);
-        static constexpr std::string_view SwitcherModeKey{ "tabSwitcherMode" };
-
-    public:
-        hstring GenerateName() const;
-
-        bool Equals(const IActionArgs& other)
-        {
-            auto otherAsUs = other.try_as<PrevTabArgs>();
-            if (otherAsUs)
-            {
-                return otherAsUs->_SwitcherMode == _SwitcherMode;
-            }
-            return false;
-        };
-        static FromJsonResult FromJson(const Json::Value& json)
-        {
-            // LOAD BEARING: Not using make_self here _will_ break you in the future!
-            auto args = winrt::make_self<PrevTabArgs>();
-            JsonUtils::GetValueForKey(json, SwitcherModeKey, args->_SwitcherMode);
-            return { *args, {} };
-        }
-        static Json::Value ToJson(const IActionArgs& val)
-        {
-            if (!val)
-            {
-                return {};
-            }
-            Json::Value json{ Json::ValueType::objectValue };
-            const auto args{ get_self<PrevTabArgs>(val) };
-            JsonUtils::SetValueForKey(json, SwitcherModeKey, args->_SwitcherMode);
-            return json;
-        }
-        IActionArgs Copy() const
-        {
-            auto copy{ winrt::make_self<PrevTabArgs>() };
-            copy->_SwitcherMode = _SwitcherMode;
-            return *copy;
-        }
-        size_t Hash() const
-        {
-            return ::Microsoft::Terminal::Settings::Model::HashUtils::HashProperty(SwitcherMode());
-        }
-    };
-
-    struct NextTabArgs : public NextTabArgsT<NextTabArgs>
-    {
-        NextTabArgs() = default;
-        NextTabArgs(TabSwitcherMode switcherMode) :
-            _SwitcherMode(switcherMode) {}
-        ACTION_ARG(Windows::Foundation::IReference<TabSwitcherMode>, SwitcherMode, nullptr);
-        static constexpr std::string_view SwitcherModeKey{ "tabSwitcherMode" };
-
-    public:
-        hstring GenerateName() const;
-
-        bool Equals(const IActionArgs& other)
-        {
-            auto otherAsUs = other.try_as<NextTabArgs>();
-            if (otherAsUs)
-            {
-                return otherAsUs->_SwitcherMode == _SwitcherMode;
-            }
-            return false;
-        };
-        static FromJsonResult FromJson(const Json::Value& json)
-        {
-            // LOAD BEARING: Not using make_self here _will_ break you in the future!
-            auto args = winrt::make_self<NextTabArgs>();
-            JsonUtils::GetValueForKey(json, SwitcherModeKey, args->_SwitcherMode);
-            return { *args, {} };
-        }
-        static Json::Value ToJson(const IActionArgs& val)
-        {
-            if (!val)
-            {
-                return {};
-            }
-            Json::Value json{ Json::ValueType::objectValue };
-            const auto args{ get_self<NextTabArgs>(val) };
-            JsonUtils::SetValueForKey(json, SwitcherModeKey, args->_SwitcherMode);
-            return json;
-        }
-        IActionArgs Copy() const
-        {
-            auto copy{ winrt::make_self<NextTabArgs>() };
-            copy->_SwitcherMode = _SwitcherMode;
-            return *copy;
-        }
-        size_t Hash() const
-        {
-            return ::Microsoft::Terminal::Settings::Model::HashUtils::HashProperty(SwitcherMode());
-        }
-    };
-
-    struct RenameWindowArgs : public RenameWindowArgsT<RenameWindowArgs>
-    {
-        RenameWindowArgs() = default;
-        ACTION_ARG(winrt::hstring, Name);
-        static constexpr std::string_view NameKey{ "name" };
-
-    public:
-        hstring GenerateName() const;
-
-        bool Equals(const IActionArgs& other)
-        {
-            auto otherAsUs = other.try_as<RenameWindowArgs>();
-            if (otherAsUs)
-            {
-                return otherAsUs->_Name == _Name;
-            }
-            return false;
-        };
-        static FromJsonResult FromJson(const Json::Value& json)
-        {
-            // LOAD BEARING: Not using make_self here _will_ break you in the future!
-            auto args = winrt::make_self<RenameWindowArgs>();
-            JsonUtils::GetValueForKey(json, NameKey, args->_Name);
-            return { *args, {} };
-        }
-        static Json::Value ToJson(const IActionArgs& val)
-        {
-            if (!val)
-            {
-                return {};
-            }
-            Json::Value json{ Json::ValueType::objectValue };
-            const auto args{ get_self<RenameWindowArgs>(val) };
-            JsonUtils::SetValueForKey(json, NameKey, args->_Name);
-            return json;
-        }
-        IActionArgs Copy() const
-        {
-            auto copy{ winrt::make_self<RenameWindowArgs>() };
-            copy->_Name = _Name;
-            return *copy;
-        }
-        size_t Hash() const
-        {
-            return ::Microsoft::Terminal::Settings::Model::HashUtils::HashProperty(Name());
-        }
-    };
-
-    struct GlobalSummonArgs : public GlobalSummonArgsT<GlobalSummonArgs>
-    {
-        GlobalSummonArgs() = default;
-        ACTION_ARG(winrt::hstring, Name, L"");
-        ACTION_ARG(Model::DesktopBehavior, Desktop, Model::DesktopBehavior::ToCurrent);
-        ACTION_ARG(Model::MonitorBehavior, Monitor, Model::MonitorBehavior::ToMouse);
-        ACTION_ARG(bool, ToggleVisibility, true);
-        ACTION_ARG(uint32_t, DropdownDuration, 0);
-
-        static constexpr std::string_view NameKey{ "name" };
-        static constexpr std::string_view DesktopKey{ "desktop" };
-        static constexpr std::string_view MonitorKey{ "monitor" };
-        static constexpr std::string_view ToggleVisibilityKey{ "toggleVisibility" };
-        static constexpr std::string_view DropdownDurationKey{ "dropdownDuration" };
-
-    public:
-        hstring GenerateName() const;
-
-        bool Equals(const IActionArgs& other)
-        {
-            if (auto otherAsUs = other.try_as<GlobalSummonArgs>())
-            {
-                return otherAsUs->_Name == _Name &&
-                       otherAsUs->_Desktop == _Desktop &&
-                       otherAsUs->_Monitor == _Monitor &&
-                       otherAsUs->_DropdownDuration == _DropdownDuration &&
-                       otherAsUs->_ToggleVisibility == _ToggleVisibility;
-            }
-            return false;
-        };
-        static FromJsonResult FromJson(const Json::Value& json)
-        {
-            // LOAD BEARING: Not using make_self here _will_ break you in the future!
-            auto args = winrt::make_self<GlobalSummonArgs>();
-            JsonUtils::GetValueForKey(json, NameKey, args->_Name);
-            JsonUtils::GetValueForKey(json, DesktopKey, args->_Desktop);
-            JsonUtils::GetValueForKey(json, MonitorKey, args->_Monitor);
-            JsonUtils::GetValueForKey(json, DropdownDurationKey, args->_DropdownDuration);
-            JsonUtils::GetValueForKey(json, ToggleVisibilityKey, args->_ToggleVisibility);
-            return { *args, {} };
-        }
-        static Json::Value ToJson(const IActionArgs& val)
-        {
-            if (!val)
-            {
-                return {};
-            }
-            Json::Value json{ Json::ValueType::objectValue };
-            const auto args{ get_self<GlobalSummonArgs>(val) };
-            JsonUtils::SetValueForKey(json, NameKey, args->_Name);
-            JsonUtils::SetValueForKey(json, DesktopKey, args->_Desktop);
-            JsonUtils::SetValueForKey(json, MonitorKey, args->_Monitor);
-            JsonUtils::GetValueForKey(json, DropdownDurationKey, args->_DropdownDuration);
-            JsonUtils::SetValueForKey(json, ToggleVisibilityKey, args->_ToggleVisibility);
-            return json;
-        }
-        IActionArgs Copy() const
-        {
-            auto copy{ winrt::make_self<GlobalSummonArgs>() };
-            copy->_Name = _Name;
-            copy->_Desktop = _Desktop;
-            copy->_Monitor = _Monitor;
-            copy->_DropdownDuration = _DropdownDuration;
-            copy->_ToggleVisibility = _ToggleVisibility;
-            return *copy;
-        }
-        // SPECIAL! This deserializer creates a GlobalSummonArgs with the
-        // default values for quakeMode
-        static FromJsonResult QuakeModeFromJson(const Json::Value& /*json*/)
-        {
-            // LOAD BEARING: Not using make_self here _will_ break you in the future!
-            auto args = winrt::make_self<GlobalSummonArgs>();
-            // We want to summon the window with the name "_quake" specifically.
-            args->_Name = QuakeWindowName;
-            // We want the window to dropdown, with a 200ms duration.
-            args->_DropdownDuration = 200;
-            return { *args, {} };
-        }
-        size_t Hash() const
-        {
-            return ::Microsoft::Terminal::Settings::Model::HashUtils::HashProperty(Name(), Desktop(), Monitor(), DropdownDuration(), ToggleVisibility());
-        }
-    };
-
-    struct FocusPaneArgs : public FocusPaneArgsT<FocusPaneArgs>
-    {
-        FocusPaneArgs() = default;
-        FocusPaneArgs(uint32_t id) :
-            _Id{ id } {};
-        WINRT_PROPERTY(uint32_t, Id);
-        static constexpr std::string_view IdKey{ "id" };
-
-    public:
-        hstring GenerateName() const;
-
-        bool Equals(const IActionArgs& other)
-        {
-            auto otherAsUs = other.try_as<FocusPaneArgs>();
-            if (otherAsUs)
-            {
-                return otherAsUs->_Id == _Id;
-            }
-            return false;
-        };
-        static FromJsonResult FromJson(const Json::Value& json)
-        {
-            // LOAD BEARING: Not using make_self here _will_ break you in the future!
-            auto args = winrt::make_self<FocusPaneArgs>();
-            JsonUtils::GetValueForKey(json, IdKey, args->_Id);
-            return { *args, {} };
-        }
-        static Json::Value ToJson(const IActionArgs& val)
-        {
-            if (!val)
-            {
-                return {};
-            }
-            Json::Value json{ Json::ValueType::objectValue };
-            const auto args{ get_self<FocusPaneArgs>(val) };
-            JsonUtils::SetValueForKey(json, IdKey, args->_Id);
-            return json;
-        }
-        IActionArgs Copy() const
-        {
-            auto copy{ winrt::make_self<FocusPaneArgs>() };
-            copy->_Id = _Id;
-            return *copy;
-        }
-        size_t Hash() const
-        {
-            return ::Microsoft::Terminal::Settings::Model::HashUtils::HashProperty(_Id);
-        }
-    };
-
-    struct ClearBufferArgs : public ClearBufferArgsT<ClearBufferArgs>
-    {
-        ClearBufferArgs() = default;
-        ClearBufferArgs(winrt::Microsoft::Terminal::Control::ClearBufferType clearType) :
-            _Clear{ clearType } {};
-        WINRT_PROPERTY(winrt::Microsoft::Terminal::Control::ClearBufferType, Clear, winrt::Microsoft::Terminal::Control::ClearBufferType::All);
-        static constexpr std::string_view ClearKey{ "clear" };
-
-    public:
-        hstring GenerateName() const;
-
-        bool Equals(const IActionArgs& other)
-        {
-            auto otherAsUs = other.try_as<ClearBufferArgs>();
-            if (otherAsUs)
-            {
-                return otherAsUs->_Clear == _Clear;
-            }
-            return false;
-        };
-        static FromJsonResult FromJson(const Json::Value& json)
-        {
-            // LOAD BEARING: Not using make_self here _will_ break you in the future!
-            auto args = winrt::make_self<ClearBufferArgs>();
-            JsonUtils::GetValueForKey(json, ClearKey, args->_Clear);
-            return { *args, {} };
-        }
-        static Json::Value ToJson(const IActionArgs& val)
-        {
-            if (!val)
-            {
-                return {};
-            }
-            Json::Value json{ Json::ValueType::objectValue };
-            const auto args{ get_self<ClearBufferArgs>(val) };
-            JsonUtils::SetValueForKey(json, ClearKey, args->_Clear);
-            return json;
-        }
-        IActionArgs Copy() const
-        {
-            auto copy{ winrt::make_self<ClearBufferArgs>() };
-            copy->_Clear = _Clear;
-            return *copy;
-        }
-        size_t Hash() const
-        {
-            return ::Microsoft::Terminal::Settings::Model::HashUtils::HashProperty(_Clear);
-        }
-    };
-
-    struct MultipleActionsArgs : public MultipleActionsArgsT<MultipleActionsArgs>
-    {
-        MultipleActionsArgs() = default;
-        WINRT_PROPERTY(Windows::Foundation::Collections::IVector<ActionAndArgs>, Actions);
-        static constexpr std::string_view ActionsKey{ "actions" };
-
-    public:
-        hstring GenerateName() const;
-
-        bool Equals(const IActionArgs& other)
-        {
-            auto otherAsUs = other.try_as<MultipleActionsArgs>();
-            if (otherAsUs)
-            {
-                return otherAsUs->_Actions == _Actions;
-            }
-            return false;
-        };
-        static FromJsonResult FromJson(const Json::Value& json)
-        {
-            // LOAD BEARING: Not using make_self here _will_ break you in the future!
-            auto args = winrt::make_self<MultipleActionsArgs>();
-            JsonUtils::GetValueForKey(json, ActionsKey, args->_Actions);
-            return { *args, {} };
-        }
-        static Json::Value ToJson(const IActionArgs& val)
-        {
-            if (!val)
-            {
-                return {};
-            }
-            Json::Value json{ Json::ValueType::objectValue };
-
-            const auto args{ get_self<MultipleActionsArgs>(val) };
-            JsonUtils::SetValueForKey(json, ActionsKey, args->_Actions);
-            return json;
-        }
-        IActionArgs Copy() const
-        {
-            auto copy{ winrt::make_self<MultipleActionsArgs>() };
-            copy->_Actions = _Actions;
-            return *copy;
-        }
-        size_t Hash() const
-        {
-            return ::Microsoft::Terminal::Settings::Model::HashUtils::HashProperty(_Actions);
-        }
-    };
-}
-
-namespace winrt::Microsoft::Terminal::Settings::Model::factory_implementation
-{
-    BASIC_FACTORY(ActionEventArgs);
-    BASIC_FACTORY(SwitchToTabArgs);
-    BASIC_FACTORY(NewTerminalArgs);
-    BASIC_FACTORY(NewTabArgs);
-    BASIC_FACTORY(MoveFocusArgs);
-    BASIC_FACTORY(MovePaneArgs);
-    BASIC_FACTORY(SwapPaneArgs);
-    BASIC_FACTORY(SplitPaneArgs);
-    BASIC_FACTORY(SetColorSchemeArgs);
-    BASIC_FACTORY(ExecuteCommandlineArgs);
-    BASIC_FACTORY(CloseOtherTabsArgs);
-    BASIC_FACTORY(CloseTabsAfterArgs);
-    BASIC_FACTORY(CloseTabArgs);
-    BASIC_FACTORY(MoveTabArgs);
-    BASIC_FACTORY(OpenSettingsArgs);
-    BASIC_FACTORY(FindMatchArgs);
-    BASIC_FACTORY(NewWindowArgs);
-    BASIC_FACTORY(FocusPaneArgs);
-    BASIC_FACTORY(PrevTabArgs);
-    BASIC_FACTORY(NextTabArgs);
-    BASIC_FACTORY(ClearBufferArgs);
-    BASIC_FACTORY(MultipleActionsArgs);
-}
+// Copyright (c) Microsoft Corporation.
+// Licensed under the MIT license.
+
+#pragma once
+
+// HEY YOU: When adding ActionArgs types, make sure to add the corresponding
+//          *.g.cpp to ActionArgs.cpp!
+#include "ActionEventArgs.g.h"
+#include "NewTerminalArgs.g.h"
+#include "CopyTextArgs.g.h"
+#include "NewTabArgs.g.h"
+#include "SwitchToTabArgs.g.h"
+#include "ResizePaneArgs.g.h"
+#include "MoveFocusArgs.g.h"
+#include "MovePaneArgs.g.h"
+#include "SwapPaneArgs.g.h"
+#include "AdjustFontSizeArgs.g.h"
+#include "SendInputArgs.g.h"
+#include "SplitPaneArgs.g.h"
+#include "OpenSettingsArgs.g.h"
+#include "SetColorSchemeArgs.g.h"
+#include "SetTabColorArgs.g.h"
+#include "RenameTabArgs.g.h"
+#include "ExecuteCommandlineArgs.g.h"
+#include "CloseOtherTabsArgs.g.h"
+#include "CloseTabsAfterArgs.g.h"
+#include "CloseTabArgs.g.h"
+#include "ScrollUpArgs.g.h"
+#include "ScrollDownArgs.g.h"
+#include "MoveTabArgs.g.h"
+#include "ToggleCommandPaletteArgs.g.h"
+#include "FindMatchArgs.g.h"
+#include "NewWindowArgs.g.h"
+#include "PrevTabArgs.g.h"
+#include "NextTabArgs.g.h"
+#include "RenameWindowArgs.g.h"
+#include "GlobalSummonArgs.g.h"
+#include "FocusPaneArgs.g.h"
+#include "ClearBufferArgs.g.h"
+#include "MultipleActionsArgs.g.h"
+
+#include "../../cascadia/inc/cppwinrt_utils.h"
+#include "JsonUtils.h"
+#include "HashUtils.h"
+#include "TerminalWarnings.h"
+#include "../inc/WindowingBehavior.h"
+
+#include "TerminalSettingsSerializationHelpers.h"
+
+#define ACTION_ARG(type, name, ...)                                                                    \
+public:                                                                                                \
+    type name() const noexcept { return _##name.has_value() ? _##name.value() : type{ __VA_ARGS__ }; } \
+    void name(const type& value) noexcept { _##name = value; }                                         \
+                                                                                                       \
+private:                                                                                               \
+    std::optional<type> _##name{ std::nullopt };
+
+// Notes on defining ActionArgs and ActionEventArgs:
+// * All properties specific to an action should be defined as an ActionArgs
+//   class that implements IActionArgs
+// * ActionEventArgs holds a single IActionArgs. For events that don't need
+//   additional args, this can be nullptr.
+
+template<>
+constexpr size_t Microsoft::Terminal::Settings::Model::HashUtils::HashProperty(const winrt::Microsoft::Terminal::Settings::Model::IActionArgs& args)
+{
+    return gsl::narrow_cast<size_t>(args.Hash());
+}
+
+template<>
+constexpr size_t Microsoft::Terminal::Settings::Model::HashUtils::HashProperty(const winrt::Microsoft::Terminal::Settings::Model::NewTerminalArgs& args)
+{
+    return gsl::narrow_cast<size_t>(args.Hash());
+}
+
+// Retrieves the hash value for an empty-constructed object.
+template<typename T>
+static size_t EmptyHash()
+{
+    // cache the value of the empty hash
+    static const size_t cachedHash = winrt::make_self<T>()->Hash();
+    return cachedHash;
+}
+
+namespace winrt::Microsoft::Terminal::Settings::Model::implementation
+{
+    using namespace ::Microsoft::Terminal::Settings::Model;
+    using FromJsonResult = std::tuple<Model::IActionArgs, std::vector<SettingsLoadWarnings>>;
+
+    struct ActionEventArgs : public ActionEventArgsT<ActionEventArgs>
+    {
+        ActionEventArgs() = default;
+
+        explicit ActionEventArgs(const Model::IActionArgs& args) :
+            _ActionArgs{ args } {};
+        WINRT_PROPERTY(IActionArgs, ActionArgs, nullptr);
+        WINRT_PROPERTY(bool, Handled, false);
+    };
+
+    struct NewTerminalArgs : public NewTerminalArgsT<NewTerminalArgs>
+    {
+        NewTerminalArgs() = default;
+        NewTerminalArgs(int32_t& profileIndex) :
+            _ProfileIndex{ profileIndex } {};
+        ACTION_ARG(winrt::hstring, Commandline, L"");
+        ACTION_ARG(winrt::hstring, StartingDirectory, L"");
+        ACTION_ARG(winrt::hstring, TabTitle, L"");
+        ACTION_ARG(Windows::Foundation::IReference<Windows::UI::Color>, TabColor, nullptr);
+        ACTION_ARG(Windows::Foundation::IReference<int32_t>, ProfileIndex, nullptr);
+        ACTION_ARG(winrt::hstring, Profile, L"");
+        ACTION_ARG(Windows::Foundation::IReference<bool>, SuppressApplicationTitle, nullptr);
+        ACTION_ARG(winrt::hstring, ColorScheme);
+        ACTION_ARG(Windows::Foundation::IReference<bool>, Elevate, nullptr);
+
+        static constexpr std::string_view CommandlineKey{ "commandline" };
+        static constexpr std::string_view StartingDirectoryKey{ "startingDirectory" };
+        static constexpr std::string_view TabTitleKey{ "tabTitle" };
+        static constexpr std::string_view TabColorKey{ "tabColor" };
+        static constexpr std::string_view ProfileIndexKey{ "index" };
+        static constexpr std::string_view ProfileKey{ "profile" };
+        static constexpr std::string_view SuppressApplicationTitleKey{ "suppressApplicationTitle" };
+        static constexpr std::string_view ColorSchemeKey{ "colorScheme" };
+        static constexpr std::string_view ElevateKey{ "elevate" };
+
+    public:
+        hstring GenerateName() const;
+        hstring ToCommandline() const;
+
+        bool Equals(const Model::NewTerminalArgs& other)
+        {
+            auto otherAsUs = other.try_as<NewTerminalArgs>();
+            if (otherAsUs)
+            {
+                return otherAsUs->_Commandline == _Commandline &&
+                       otherAsUs->_StartingDirectory == _StartingDirectory &&
+                       otherAsUs->_TabTitle == _TabTitle &&
+                       otherAsUs->_TabColor == _TabColor &&
+                       otherAsUs->_ProfileIndex == _ProfileIndex &&
+                       otherAsUs->_Profile == _Profile &&
+                       otherAsUs->_SuppressApplicationTitle == _SuppressApplicationTitle &&
+                       otherAsUs->_Elevate == _Elevate &&
+                       otherAsUs->_ColorScheme == _ColorScheme;
+            }
+            return false;
+        };
+        static Model::NewTerminalArgs FromJson(const Json::Value& json)
+        {
+            // LOAD BEARING: Not using make_self here _will_ break you in the future!
+            auto args = winrt::make_self<NewTerminalArgs>();
+            JsonUtils::GetValueForKey(json, CommandlineKey, args->_Commandline);
+            JsonUtils::GetValueForKey(json, StartingDirectoryKey, args->_StartingDirectory);
+            JsonUtils::GetValueForKey(json, TabTitleKey, args->_TabTitle);
+            JsonUtils::GetValueForKey(json, ProfileIndexKey, args->_ProfileIndex);
+            JsonUtils::GetValueForKey(json, ProfileKey, args->_Profile);
+            JsonUtils::GetValueForKey(json, TabColorKey, args->_TabColor);
+            JsonUtils::GetValueForKey(json, SuppressApplicationTitleKey, args->_SuppressApplicationTitle);
+            JsonUtils::GetValueForKey(json, ColorSchemeKey, args->_ColorScheme);
+            JsonUtils::GetValueForKey(json, ElevateKey, args->_Elevate);
+            return *args;
+        }
+        static Json::Value ToJson(const Model::NewTerminalArgs& val)
+        {
+            if (!val)
+            {
+                return {};
+            }
+            Json::Value json{ Json::ValueType::objectValue };
+            const auto args{ get_self<NewTerminalArgs>(val) };
+            JsonUtils::SetValueForKey(json, CommandlineKey, args->_Commandline);
+            JsonUtils::SetValueForKey(json, StartingDirectoryKey, args->_StartingDirectory);
+            JsonUtils::SetValueForKey(json, TabTitleKey, args->_TabTitle);
+            JsonUtils::SetValueForKey(json, ProfileIndexKey, args->_ProfileIndex);
+            JsonUtils::SetValueForKey(json, ProfileKey, args->_Profile);
+            JsonUtils::SetValueForKey(json, TabColorKey, args->_TabColor);
+            JsonUtils::SetValueForKey(json, SuppressApplicationTitleKey, args->_SuppressApplicationTitle);
+            JsonUtils::SetValueForKey(json, ColorSchemeKey, args->_ColorScheme);
+            JsonUtils::SetValueForKey(json, ElevateKey, args->_Elevate);
+            return json;
+        }
+        Model::NewTerminalArgs Copy() const
+        {
+            auto copy{ winrt::make_self<NewTerminalArgs>() };
+            copy->_Commandline = _Commandline;
+            copy->_StartingDirectory = _StartingDirectory;
+            copy->_TabTitle = _TabTitle;
+            copy->_TabColor = _TabColor;
+            copy->_ProfileIndex = _ProfileIndex;
+            copy->_Profile = _Profile;
+            copy->_SuppressApplicationTitle = _SuppressApplicationTitle;
+            copy->_ColorScheme = _ColorScheme;
+            copy->_Elevate = _Elevate;
+            return *copy;
+        }
+        size_t Hash() const
+        {
+            return ::Microsoft::Terminal::Settings::Model::HashUtils::HashProperty(Commandline(), StartingDirectory(), TabTitle(), TabColor(), ProfileIndex(), Profile(), SuppressApplicationTitle(), ColorScheme());
+        }
+    };
+
+    struct CopyTextArgs : public CopyTextArgsT<CopyTextArgs>
+    {
+        CopyTextArgs() = default;
+        ACTION_ARG(bool, SingleLine, false);
+        ACTION_ARG(Windows::Foundation::IReference<Control::CopyFormat>, CopyFormatting, nullptr);
+
+        static constexpr std::string_view SingleLineKey{ "singleLine" };
+        static constexpr std::string_view CopyFormattingKey{ "copyFormatting" };
+
+    public:
+        hstring GenerateName() const;
+
+        bool Equals(const IActionArgs& other)
+        {
+            auto otherAsUs = other.try_as<CopyTextArgs>();
+            if (otherAsUs)
+            {
+                return otherAsUs->_SingleLine == _SingleLine &&
+                       otherAsUs->_CopyFormatting == _CopyFormatting;
+            }
+            return false;
+        };
+        static FromJsonResult FromJson(const Json::Value& json)
+        {
+            // LOAD BEARING: Not using make_self here _will_ break you in the future!
+            auto args = winrt::make_self<CopyTextArgs>();
+            JsonUtils::GetValueForKey(json, SingleLineKey, args->_SingleLine);
+            JsonUtils::GetValueForKey(json, CopyFormattingKey, args->_CopyFormatting);
+            return { *args, {} };
+        }
+        static Json::Value ToJson(const IActionArgs& val)
+        {
+            if (!val)
+            {
+                return {};
+            }
+            Json::Value json{ Json::ValueType::objectValue };
+            const auto args{ get_self<CopyTextArgs>(val) };
+            JsonUtils::SetValueForKey(json, SingleLineKey, args->_SingleLine);
+            JsonUtils::SetValueForKey(json, CopyFormattingKey, args->_CopyFormatting);
+            return json;
+        }
+
+        IActionArgs Copy() const
+        {
+            auto copy{ winrt::make_self<CopyTextArgs>() };
+            copy->_SingleLine = _SingleLine;
+            copy->_CopyFormatting = _CopyFormatting;
+            return *copy;
+        }
+        size_t Hash() const
+        {
+            return ::Microsoft::Terminal::Settings::Model::HashUtils::HashProperty(SingleLine(), CopyFormatting());
+        }
+    };
+
+    struct NewTabArgs : public NewTabArgsT<NewTabArgs>
+    {
+        NewTabArgs() = default;
+        NewTabArgs(const Model::NewTerminalArgs& terminalArgs) :
+            _TerminalArgs{ terminalArgs } {};
+        WINRT_PROPERTY(Model::NewTerminalArgs, TerminalArgs, nullptr);
+
+    public:
+        hstring GenerateName() const;
+
+        bool Equals(const IActionArgs& other)
+        {
+            auto otherAsUs = other.try_as<NewTabArgs>();
+            if (otherAsUs)
+            {
+                return otherAsUs->_TerminalArgs.Equals(_TerminalArgs);
+            }
+            return false;
+        };
+        static FromJsonResult FromJson(const Json::Value& json)
+        {
+            // LOAD BEARING: Not using make_self here _will_ break you in the future!
+            auto args = winrt::make_self<NewTabArgs>();
+            args->_TerminalArgs = NewTerminalArgs::FromJson(json);
+            return { *args, {} };
+        }
+        static Json::Value ToJson(const IActionArgs& val)
+        {
+            if (!val)
+            {
+                return {};
+            }
+            const auto args{ get_self<NewTabArgs>(val) };
+            return NewTerminalArgs::ToJson(args->_TerminalArgs);
+        }
+        IActionArgs Copy() const
+        {
+            auto copy{ winrt::make_self<NewTabArgs>() };
+            copy->_TerminalArgs = _TerminalArgs.Copy();
+            return *copy;
+        }
+        size_t Hash() const
+        {
+            return ::Microsoft::Terminal::Settings::Model::HashUtils::HashProperty(TerminalArgs());
+        }
+    };
+
+    struct MovePaneArgs : public MovePaneArgsT<MovePaneArgs>
+    {
+        MovePaneArgs() = default;
+        MovePaneArgs(uint32_t& tabIndex) :
+            _TabIndex{ tabIndex } {};
+        ACTION_ARG(uint32_t, TabIndex, 0);
+
+        static constexpr std::string_view TabIndexKey{ "index" };
+
+    public:
+        hstring GenerateName() const;
+
+        bool Equals(const IActionArgs& other)
+        {
+            auto otherAsUs = other.try_as<MovePaneArgs>();
+            if (otherAsUs)
+            {
+                return otherAsUs->_TabIndex == _TabIndex;
+            }
+            return false;
+        };
+        static FromJsonResult FromJson(const Json::Value& json)
+        {
+            // LOAD BEARING: Not using make_self here _will_ break you in the future!
+            auto args = winrt::make_self<MovePaneArgs>();
+            JsonUtils::GetValueForKey(json, TabIndexKey, args->_TabIndex);
+            return { *args, {} };
+        }
+        static Json::Value ToJson(const IActionArgs& val)
+        {
+            if (!val)
+            {
+                return {};
+            }
+            Json::Value json{ Json::ValueType::objectValue };
+            const auto args{ get_self<MovePaneArgs>(val) };
+            JsonUtils::SetValueForKey(json, TabIndexKey, args->_TabIndex);
+            return json;
+        }
+        IActionArgs Copy() const
+        {
+            auto copy{ winrt::make_self<MovePaneArgs>() };
+            copy->_TabIndex = _TabIndex;
+            return *copy;
+        }
+        size_t Hash() const
+        {
+            return ::Microsoft::Terminal::Settings::Model::HashUtils::HashProperty(TabIndex());
+        }
+    };
+
+    struct SwitchToTabArgs : public SwitchToTabArgsT<SwitchToTabArgs>
+    {
+        SwitchToTabArgs() = default;
+        SwitchToTabArgs(uint32_t& tabIndex) :
+            _TabIndex{ tabIndex } {};
+        ACTION_ARG(uint32_t, TabIndex, 0);
+
+        static constexpr std::string_view TabIndexKey{ "index" };
+
+    public:
+        hstring GenerateName() const;
+
+        bool Equals(const IActionArgs& other)
+        {
+            auto otherAsUs = other.try_as<SwitchToTabArgs>();
+            if (otherAsUs)
+            {
+                return otherAsUs->_TabIndex == _TabIndex;
+            }
+            return false;
+        };
+        static FromJsonResult FromJson(const Json::Value& json)
+        {
+            // LOAD BEARING: Not using make_self here _will_ break you in the future!
+            auto args = winrt::make_self<SwitchToTabArgs>();
+            JsonUtils::GetValueForKey(json, TabIndexKey, args->_TabIndex);
+            return { *args, {} };
+        }
+        static Json::Value ToJson(const IActionArgs& val)
+        {
+            if (!val)
+            {
+                return {};
+            }
+            Json::Value json{ Json::ValueType::objectValue };
+            const auto args{ get_self<SwitchToTabArgs>(val) };
+            JsonUtils::SetValueForKey(json, TabIndexKey, args->_TabIndex);
+            return json;
+        }
+        IActionArgs Copy() const
+        {
+            auto copy{ winrt::make_self<SwitchToTabArgs>() };
+            copy->_TabIndex = _TabIndex;
+            return *copy;
+        }
+        size_t Hash() const
+        {
+            return ::Microsoft::Terminal::Settings::Model::HashUtils::HashProperty(TabIndex());
+        }
+    };
+
+    struct ResizePaneArgs : public ResizePaneArgsT<ResizePaneArgs>
+    {
+        ResizePaneArgs() = default;
+        ACTION_ARG(Model::ResizeDirection, ResizeDirection, ResizeDirection::None);
+
+        static constexpr std::string_view DirectionKey{ "direction" };
+
+    public:
+        hstring GenerateName() const;
+
+        bool Equals(const IActionArgs& other)
+        {
+            auto otherAsUs = other.try_as<ResizePaneArgs>();
+            if (otherAsUs)
+            {
+                return otherAsUs->_ResizeDirection == _ResizeDirection;
+            }
+            return false;
+        };
+        static FromJsonResult FromJson(const Json::Value& json)
+        {
+            // LOAD BEARING: Not using make_self here _will_ break you in the future!
+            auto args = winrt::make_self<ResizePaneArgs>();
+            JsonUtils::GetValueForKey(json, DirectionKey, args->_ResizeDirection);
+            if (args->ResizeDirection() == ResizeDirection::None)
+            {
+                return { nullptr, { SettingsLoadWarnings::MissingRequiredParameter } };
+            }
+            else
+            {
+                return { *args, {} };
+            }
+        }
+        static Json::Value ToJson(const IActionArgs& val)
+        {
+            if (!val)
+            {
+                return {};
+            }
+            Json::Value json{ Json::ValueType::objectValue };
+            const auto args{ get_self<ResizePaneArgs>(val) };
+            JsonUtils::SetValueForKey(json, DirectionKey, args->_ResizeDirection);
+            return json;
+        }
+        IActionArgs Copy() const
+        {
+            auto copy{ winrt::make_self<ResizePaneArgs>() };
+            copy->_ResizeDirection = _ResizeDirection;
+            return *copy;
+        }
+        size_t Hash() const
+        {
+            return ::Microsoft::Terminal::Settings::Model::HashUtils::HashProperty(ResizeDirection());
+        }
+    };
+
+    struct MoveFocusArgs : public MoveFocusArgsT<MoveFocusArgs>
+    {
+        MoveFocusArgs() = default;
+        MoveFocusArgs(Model::FocusDirection direction) :
+            _FocusDirection{ direction } {};
+
+        ACTION_ARG(Model::FocusDirection, FocusDirection, FocusDirection::None);
+
+        static constexpr std::string_view DirectionKey{ "direction" };
+
+    public:
+        hstring GenerateName() const;
+
+        bool Equals(const IActionArgs& other)
+        {
+            auto otherAsUs = other.try_as<MoveFocusArgs>();
+            if (otherAsUs)
+            {
+                return otherAsUs->_FocusDirection == _FocusDirection;
+            }
+            return false;
+        };
+        static FromJsonResult FromJson(const Json::Value& json)
+        {
+            // LOAD BEARING: Not using make_self here _will_ break you in the future!
+            auto args = winrt::make_self<MoveFocusArgs>();
+            JsonUtils::GetValueForKey(json, DirectionKey, args->_FocusDirection);
+            if (args->FocusDirection() == FocusDirection::None)
+            {
+                return { nullptr, { SettingsLoadWarnings::MissingRequiredParameter } };
+            }
+            else
+            {
+                return { *args, {} };
+            }
+        }
+        static Json::Value ToJson(const IActionArgs& val)
+        {
+            if (!val)
+            {
+                return {};
+            }
+            Json::Value json{ Json::ValueType::objectValue };
+            const auto args{ get_self<MoveFocusArgs>(val) };
+            JsonUtils::SetValueForKey(json, DirectionKey, args->_FocusDirection);
+            return json;
+        }
+        IActionArgs Copy() const
+        {
+            auto copy{ winrt::make_self<MoveFocusArgs>() };
+            copy->_FocusDirection = _FocusDirection;
+            return *copy;
+        }
+        size_t Hash() const
+        {
+            return ::Microsoft::Terminal::Settings::Model::HashUtils::HashProperty(FocusDirection());
+        }
+    };
+
+    struct SwapPaneArgs : public SwapPaneArgsT<SwapPaneArgs>
+    {
+        SwapPaneArgs() = default;
+        SwapPaneArgs(Model::FocusDirection direction) :
+            _Direction{ direction } {};
+
+        ACTION_ARG(Model::FocusDirection, Direction, FocusDirection::None);
+
+        static constexpr std::string_view DirectionKey{ "direction" };
+
+    public:
+        hstring GenerateName() const;
+
+        bool Equals(const IActionArgs& other)
+        {
+            auto otherAsUs = other.try_as<SwapPaneArgs>();
+            if (otherAsUs)
+            {
+                return otherAsUs->_Direction == _Direction;
+            }
+            return false;
+        };
+        static FromJsonResult FromJson(const Json::Value& json)
+        {
+            // LOAD BEARING: Not using make_self here _will_ break you in the future!
+            auto args = winrt::make_self<SwapPaneArgs>();
+            JsonUtils::GetValueForKey(json, DirectionKey, args->_Direction);
+            if (args->Direction() == FocusDirection::None)
+            {
+                return { nullptr, { SettingsLoadWarnings::MissingRequiredParameter } };
+            }
+            else
+            {
+                return { *args, {} };
+            }
+        }
+        static Json::Value ToJson(const IActionArgs& val)
+        {
+            if (!val)
+            {
+                return {};
+            }
+            Json::Value json{ Json::ValueType::objectValue };
+            const auto args{ get_self<SwapPaneArgs>(val) };
+            JsonUtils::SetValueForKey(json, DirectionKey, args->_Direction);
+            return json;
+        }
+        IActionArgs Copy() const
+        {
+            auto copy{ winrt::make_self<SwapPaneArgs>() };
+            copy->_Direction = _Direction;
+            return *copy;
+        }
+        size_t Hash() const
+        {
+            return ::Microsoft::Terminal::Settings::Model::HashUtils::HashProperty(Direction());
+        }
+    };
+
+    struct AdjustFontSizeArgs : public AdjustFontSizeArgsT<AdjustFontSizeArgs>
+    {
+        AdjustFontSizeArgs() = default;
+        ACTION_ARG(int32_t, Delta, 0);
+
+        static constexpr std::string_view AdjustFontSizeDelta{ "delta" };
+
+    public:
+        hstring GenerateName() const;
+
+        bool Equals(const IActionArgs& other)
+        {
+            auto otherAsUs = other.try_as<AdjustFontSizeArgs>();
+            if (otherAsUs)
+            {
+                return otherAsUs->_Delta == _Delta;
+            }
+            return false;
+        };
+        static FromJsonResult FromJson(const Json::Value& json)
+        {
+            // LOAD BEARING: Not using make_self here _will_ break you in the future!
+            auto args = winrt::make_self<AdjustFontSizeArgs>();
+            JsonUtils::GetValueForKey(json, AdjustFontSizeDelta, args->_Delta);
+            return { *args, {} };
+        }
+        static Json::Value ToJson(const IActionArgs& val)
+        {
+            if (!val)
+            {
+                return {};
+            }
+            Json::Value json{ Json::ValueType::objectValue };
+            const auto args{ get_self<AdjustFontSizeArgs>(val) };
+            JsonUtils::SetValueForKey(json, AdjustFontSizeDelta, args->_Delta);
+            return json;
+        }
+        IActionArgs Copy() const
+        {
+            auto copy{ winrt::make_self<AdjustFontSizeArgs>() };
+            copy->_Delta = _Delta;
+            return *copy;
+        }
+        size_t Hash() const
+        {
+            return ::Microsoft::Terminal::Settings::Model::HashUtils::HashProperty(Delta());
+        }
+    };
+
+    struct SendInputArgs : public SendInputArgsT<SendInputArgs>
+    {
+        SendInputArgs() = default;
+        ACTION_ARG(winrt::hstring, Input, L"");
+
+        static constexpr std::string_view InputKey{ "input" };
+
+    public:
+        hstring GenerateName() const;
+
+        bool Equals(const IActionArgs& other)
+        {
+            if (auto otherAsUs = other.try_as<SendInputArgs>(); otherAsUs)
+            {
+                return otherAsUs->_Input == _Input;
+            }
+            return false;
+        };
+        static FromJsonResult FromJson(const Json::Value& json)
+        {
+            // LOAD BEARING: Not using make_self here _will_ break you in the future!
+            auto args = winrt::make_self<SendInputArgs>();
+            JsonUtils::GetValueForKey(json, InputKey, args->_Input);
+            if (args->Input().empty())
+            {
+                return { nullptr, { SettingsLoadWarnings::MissingRequiredParameter } };
+            }
+            return { *args, {} };
+        }
+        static Json::Value ToJson(const IActionArgs& val)
+        {
+            if (!val)
+            {
+                return {};
+            }
+            Json::Value json{ Json::ValueType::objectValue };
+            const auto args{ get_self<SendInputArgs>(val) };
+            JsonUtils::SetValueForKey(json, InputKey, args->_Input);
+            return json;
+        }
+        IActionArgs Copy() const
+        {
+            auto copy{ winrt::make_self<SendInputArgs>() };
+            copy->_Input = _Input;
+            return *copy;
+        }
+        size_t Hash() const
+        {
+            return ::Microsoft::Terminal::Settings::Model::HashUtils::HashProperty(Input());
+        }
+    };
+
+    struct SplitPaneArgs : public SplitPaneArgsT<SplitPaneArgs>
+    {
+        SplitPaneArgs() = default;
+        SplitPaneArgs(SplitType splitMode, SplitDirection direction, double size, const Model::NewTerminalArgs& terminalArgs) :
+            _SplitMode{ splitMode },
+            _SplitDirection{ direction },
+            _SplitSize{ size },
+            _TerminalArgs{ terminalArgs } {};
+        SplitPaneArgs(SplitDirection direction, double size, const Model::NewTerminalArgs& terminalArgs) :
+            _SplitDirection{ direction },
+            _SplitSize{ size },
+            _TerminalArgs{ terminalArgs } {};
+        SplitPaneArgs(SplitDirection direction, const Model::NewTerminalArgs& terminalArgs) :
+            _SplitDirection{ direction },
+            _TerminalArgs{ terminalArgs } {};
+        SplitPaneArgs(SplitType splitMode) :
+            _SplitMode{ splitMode } {};
+        ACTION_ARG(Model::SplitDirection, SplitDirection, SplitDirection::Automatic);
+        WINRT_PROPERTY(Model::NewTerminalArgs, TerminalArgs, nullptr);
+        ACTION_ARG(SplitType, SplitMode, SplitType::Manual);
+        ACTION_ARG(double, SplitSize, .5);
+
+        static constexpr std::string_view SplitKey{ "split" };
+        static constexpr std::string_view SplitModeKey{ "splitMode" };
+        static constexpr std::string_view SplitSizeKey{ "size" };
+
+    public:
+        hstring GenerateName() const;
+
+        bool Equals(const IActionArgs& other)
+        {
+            auto otherAsUs = other.try_as<SplitPaneArgs>();
+            if (otherAsUs)
+            {
+                return otherAsUs->_SplitDirection == _SplitDirection &&
+                       (otherAsUs->_TerminalArgs ? otherAsUs->_TerminalArgs.Equals(_TerminalArgs) :
+                                                   otherAsUs->_TerminalArgs == _TerminalArgs) &&
+                       otherAsUs->_SplitSize == _SplitSize &&
+                       otherAsUs->_SplitMode == _SplitMode;
+            }
+            return false;
+        };
+        static FromJsonResult FromJson(const Json::Value& json)
+        {
+            // LOAD BEARING: Not using make_self here _will_ break you in the future!
+            auto args = winrt::make_self<SplitPaneArgs>();
+            args->_TerminalArgs = NewTerminalArgs::FromJson(json);
+            JsonUtils::GetValueForKey(json, SplitKey, args->_SplitDirection);
+            JsonUtils::GetValueForKey(json, SplitModeKey, args->_SplitMode);
+            JsonUtils::GetValueForKey(json, SplitSizeKey, args->_SplitSize);
+            if (args->SplitSize() >= 1 || args->SplitSize() <= 0)
+            {
+                return { nullptr, { SettingsLoadWarnings::InvalidSplitSize } };
+            }
+            return { *args, {} };
+        }
+        static Json::Value ToJson(const IActionArgs& val)
+        {
+            if (!val)
+            {
+                return {};
+            }
+            const auto args{ get_self<SplitPaneArgs>(val) };
+            auto json{ NewTerminalArgs::ToJson(args->_TerminalArgs) };
+            JsonUtils::SetValueForKey(json, SplitKey, args->_SplitDirection);
+            JsonUtils::SetValueForKey(json, SplitModeKey, args->_SplitMode);
+            JsonUtils::SetValueForKey(json, SplitSizeKey, args->_SplitSize);
+            return json;
+        }
+        IActionArgs Copy() const
+        {
+            auto copy{ winrt::make_self<SplitPaneArgs>() };
+            copy->_SplitDirection = _SplitDirection;
+            copy->_TerminalArgs = _TerminalArgs.Copy();
+            copy->_SplitMode = _SplitMode;
+            copy->_SplitSize = _SplitSize;
+            return *copy;
+        }
+        size_t Hash() const
+        {
+            return ::Microsoft::Terminal::Settings::Model::HashUtils::HashProperty(SplitDirection(), TerminalArgs(), SplitMode(), SplitSize());
+        }
+    };
+
+    struct OpenSettingsArgs : public OpenSettingsArgsT<OpenSettingsArgs>
+    {
+        OpenSettingsArgs() = default;
+        OpenSettingsArgs(const SettingsTarget& target) :
+            _Target{ target } {}
+        ACTION_ARG(SettingsTarget, Target, SettingsTarget::SettingsFile);
+
+        static constexpr std::string_view TargetKey{ "target" };
+
+    public:
+        hstring GenerateName() const;
+
+        bool Equals(const IActionArgs& other)
+        {
+            auto otherAsUs = other.try_as<OpenSettingsArgs>();
+            if (otherAsUs)
+            {
+                return otherAsUs->_Target == _Target;
+            }
+            return false;
+        };
+        static FromJsonResult FromJson(const Json::Value& json)
+        {
+            // LOAD BEARING: Not using make_self here _will_ break you in the future!
+            auto args = winrt::make_self<OpenSettingsArgs>();
+            JsonUtils::GetValueForKey(json, TargetKey, args->_Target);
+            return { *args, {} };
+        }
+        static Json::Value ToJson(const IActionArgs& val)
+        {
+            if (!val)
+            {
+                return {};
+            }
+            Json::Value json{ Json::ValueType::objectValue };
+            const auto args{ get_self<OpenSettingsArgs>(val) };
+            JsonUtils::SetValueForKey(json, TargetKey, args->_Target);
+            return json;
+        }
+        IActionArgs Copy() const
+        {
+            auto copy{ winrt::make_self<OpenSettingsArgs>() };
+            copy->_Target = _Target;
+            return *copy;
+        }
+        size_t Hash() const
+        {
+            return ::Microsoft::Terminal::Settings::Model::HashUtils::HashProperty(Target());
+        }
+    };
+
+    struct SetColorSchemeArgs : public SetColorSchemeArgsT<SetColorSchemeArgs>
+    {
+        SetColorSchemeArgs() = default;
+        SetColorSchemeArgs(winrt::hstring name) :
+            _SchemeName{ name } {};
+        ACTION_ARG(winrt::hstring, SchemeName, L"");
+
+        static constexpr std::string_view NameKey{ "colorScheme" };
+
+    public:
+        hstring GenerateName() const;
+
+        bool Equals(const IActionArgs& other)
+        {
+            auto otherAsUs = other.try_as<SetColorSchemeArgs>();
+            if (otherAsUs)
+            {
+                return otherAsUs->_SchemeName == _SchemeName;
+            }
+            return false;
+        };
+        static FromJsonResult FromJson(const Json::Value& json)
+        {
+            // LOAD BEARING: Not using make_self here _will_ break you in the future!
+            auto args = winrt::make_self<SetColorSchemeArgs>();
+            JsonUtils::GetValueForKey(json, NameKey, args->_SchemeName);
+            if (args->SchemeName().empty())
+            {
+                return { nullptr, { SettingsLoadWarnings::MissingRequiredParameter } };
+            }
+            return { *args, {} };
+        }
+        static Json::Value ToJson(const IActionArgs& val)
+        {
+            if (!val)
+            {
+                return {};
+            }
+            Json::Value json{ Json::ValueType::objectValue };
+            const auto args{ get_self<SetColorSchemeArgs>(val) };
+            JsonUtils::SetValueForKey(json, NameKey, args->_SchemeName);
+            return json;
+        }
+        IActionArgs Copy() const
+        {
+            auto copy{ winrt::make_self<SetColorSchemeArgs>() };
+            copy->_SchemeName = _SchemeName;
+            return *copy;
+        }
+        size_t Hash() const
+        {
+            return ::Microsoft::Terminal::Settings::Model::HashUtils::HashProperty(SchemeName());
+        }
+    };
+
+    struct SetTabColorArgs : public SetTabColorArgsT<SetTabColorArgs>
+    {
+        SetTabColorArgs() = default;
+        ACTION_ARG(Windows::Foundation::IReference<Windows::UI::Color>, TabColor, nullptr);
+
+        static constexpr std::string_view ColorKey{ "color" };
+
+    public:
+        hstring GenerateName() const;
+
+        bool Equals(const IActionArgs& other)
+        {
+            auto otherAsUs = other.try_as<SetTabColorArgs>();
+            if (otherAsUs)
+            {
+                return otherAsUs->_TabColor == _TabColor;
+            }
+            return false;
+        };
+        static FromJsonResult FromJson(const Json::Value& json)
+        {
+            // LOAD BEARING: Not using make_self here _will_ break you in the future!
+            auto args = winrt::make_self<SetTabColorArgs>();
+            JsonUtils::GetValueForKey(json, ColorKey, args->_TabColor);
+            return { *args, {} };
+        }
+        static Json::Value ToJson(const IActionArgs& val)
+        {
+            if (!val)
+            {
+                return {};
+            }
+            Json::Value json{ Json::ValueType::objectValue };
+            const auto args{ get_self<SetTabColorArgs>(val) };
+            JsonUtils::SetValueForKey(json, ColorKey, args->_TabColor);
+            return json;
+        }
+        IActionArgs Copy() const
+        {
+            auto copy{ winrt::make_self<SetTabColorArgs>() };
+            copy->_TabColor = _TabColor;
+            return *copy;
+        }
+        size_t Hash() const
+        {
+            return ::Microsoft::Terminal::Settings::Model::HashUtils::HashProperty(TabColor());
+        }
+    };
+
+    struct RenameTabArgs : public RenameTabArgsT<RenameTabArgs>
+    {
+        RenameTabArgs() = default;
+        ACTION_ARG(winrt::hstring, Title, L"");
+
+        static constexpr std::string_view TitleKey{ "title" };
+
+    public:
+        hstring GenerateName() const;
+
+        bool Equals(const IActionArgs& other)
+        {
+            auto otherAsUs = other.try_as<RenameTabArgs>();
+            if (otherAsUs)
+            {
+                return otherAsUs->_Title == _Title;
+            }
+            return false;
+        };
+        static FromJsonResult FromJson(const Json::Value& json)
+        {
+            // LOAD BEARING: Not using make_self here _will_ break you in the future!
+            auto args = winrt::make_self<RenameTabArgs>();
+            JsonUtils::GetValueForKey(json, TitleKey, args->_Title);
+            return { *args, {} };
+        }
+        static Json::Value ToJson(const IActionArgs& val)
+        {
+            if (!val)
+            {
+                return {};
+            }
+            Json::Value json{ Json::ValueType::objectValue };
+            const auto args{ get_self<RenameTabArgs>(val) };
+            JsonUtils::SetValueForKey(json, TitleKey, args->_Title);
+            return json;
+        }
+        IActionArgs Copy() const
+        {
+            auto copy{ winrt::make_self<RenameTabArgs>() };
+            copy->_Title = _Title;
+            return *copy;
+        }
+        size_t Hash() const
+        {
+            return ::Microsoft::Terminal::Settings::Model::HashUtils::HashProperty(Title());
+        }
+    };
+
+    struct ExecuteCommandlineArgs : public ExecuteCommandlineArgsT<ExecuteCommandlineArgs>
+    {
+        ExecuteCommandlineArgs() = default;
+        ExecuteCommandlineArgs(winrt::hstring commandline) :
+            _Commandline{ commandline } {};
+        ACTION_ARG(winrt::hstring, Commandline, L"");
+
+        static constexpr std::string_view CommandlineKey{ "commandline" };
+
+    public:
+        hstring GenerateName() const;
+
+        bool Equals(const IActionArgs& other)
+        {
+            auto otherAsUs = other.try_as<ExecuteCommandlineArgs>();
+            if (otherAsUs)
+            {
+                return otherAsUs->_Commandline == _Commandline;
+            }
+            return false;
+        };
+        static FromJsonResult FromJson(const Json::Value& json)
+        {
+            // LOAD BEARING: Not using make_self here _will_ break you in the future!
+            auto args = winrt::make_self<ExecuteCommandlineArgs>();
+            JsonUtils::GetValueForKey(json, CommandlineKey, args->_Commandline);
+            if (args->Commandline().empty())
+            {
+                return { nullptr, { SettingsLoadWarnings::MissingRequiredParameter } };
+            }
+            return { *args, {} };
+        }
+        static Json::Value ToJson(const IActionArgs& val)
+        {
+            if (!val)
+            {
+                return {};
+            }
+            Json::Value json{ Json::ValueType::objectValue };
+            const auto args{ get_self<ExecuteCommandlineArgs>(val) };
+            JsonUtils::SetValueForKey(json, CommandlineKey, args->_Commandline);
+            return json;
+        }
+        IActionArgs Copy() const
+        {
+            auto copy{ winrt::make_self<ExecuteCommandlineArgs>() };
+            copy->_Commandline = _Commandline;
+            return *copy;
+        }
+        size_t Hash() const
+        {
+            return ::Microsoft::Terminal::Settings::Model::HashUtils::HashProperty(Commandline());
+        }
+    };
+
+    struct CloseOtherTabsArgs : public CloseOtherTabsArgsT<CloseOtherTabsArgs>
+    {
+        CloseOtherTabsArgs() = default;
+        CloseOtherTabsArgs(uint32_t& tabIndex) :
+            _Index{ tabIndex } {};
+        ACTION_ARG(Windows::Foundation::IReference<uint32_t>, Index, nullptr);
+
+        static constexpr std::string_view IndexKey{ "index" };
+
+    public:
+        hstring GenerateName() const;
+
+        bool Equals(const IActionArgs& other)
+        {
+            auto otherAsUs = other.try_as<CloseOtherTabsArgs>();
+            if (otherAsUs)
+            {
+                return otherAsUs->_Index == _Index;
+            }
+            return false;
+        };
+        static FromJsonResult FromJson(const Json::Value& json)
+        {
+            // LOAD BEARING: Not using make_self here _will_ break you in the future!
+            auto args = winrt::make_self<CloseOtherTabsArgs>();
+            JsonUtils::GetValueForKey(json, IndexKey, args->_Index);
+            return { *args, {} };
+        }
+        static Json::Value ToJson(const IActionArgs& val)
+        {
+            if (!val)
+            {
+                return {};
+            }
+            Json::Value json{ Json::ValueType::objectValue };
+            const auto args{ get_self<CloseOtherTabsArgs>(val) };
+            JsonUtils::SetValueForKey(json, IndexKey, args->_Index);
+            return json;
+        }
+        IActionArgs Copy() const
+        {
+            auto copy{ winrt::make_self<CloseOtherTabsArgs>() };
+            copy->_Index = _Index;
+            return *copy;
+        }
+        size_t Hash() const
+        {
+            return ::Microsoft::Terminal::Settings::Model::HashUtils::HashProperty(Index());
+        }
+    };
+
+    struct CloseTabsAfterArgs : public CloseTabsAfterArgsT<CloseTabsAfterArgs>
+    {
+        CloseTabsAfterArgs() = default;
+        CloseTabsAfterArgs(uint32_t& tabIndex) :
+            _Index{ tabIndex } {};
+        ACTION_ARG(Windows::Foundation::IReference<uint32_t>, Index, nullptr);
+
+        static constexpr std::string_view IndexKey{ "index" };
+
+    public:
+        hstring GenerateName() const;
+
+        bool Equals(const IActionArgs& other)
+        {
+            auto otherAsUs = other.try_as<CloseTabsAfterArgs>();
+            if (otherAsUs)
+            {
+                return otherAsUs->_Index == _Index;
+            }
+            return false;
+        };
+        static FromJsonResult FromJson(const Json::Value& json)
+        {
+            // LOAD BEARING: Not using make_self here _will_ break you in the future!
+            auto args = winrt::make_self<CloseTabsAfterArgs>();
+            JsonUtils::GetValueForKey(json, IndexKey, args->_Index);
+            return { *args, {} };
+        }
+        static Json::Value ToJson(const IActionArgs& val)
+        {
+            if (!val)
+            {
+                return {};
+            }
+            Json::Value json{ Json::ValueType::objectValue };
+            const auto args{ get_self<CloseTabsAfterArgs>(val) };
+            JsonUtils::SetValueForKey(json, IndexKey, args->_Index);
+            return json;
+        }
+        IActionArgs Copy() const
+        {
+            auto copy{ winrt::make_self<CloseTabsAfterArgs>() };
+            copy->_Index = _Index;
+            return *copy;
+        }
+        size_t Hash() const
+        {
+            return ::Microsoft::Terminal::Settings::Model::HashUtils::HashProperty(Index());
+        }
+    };
+
+    struct CloseTabArgs : public CloseTabArgsT<CloseTabArgs>
+    {
+        CloseTabArgs() = default;
+        CloseTabArgs(uint32_t tabIndex) :
+            _Index{ tabIndex } {};
+        ACTION_ARG(Windows::Foundation::IReference<uint32_t>, Index, nullptr);
+
+        static constexpr std::string_view IndexKey{ "index" };
+
+    public:
+        hstring GenerateName() const;
+
+        bool Equals(const IActionArgs& other)
+        {
+            auto otherAsUs = other.try_as<CloseTabArgs>();
+            if (otherAsUs)
+            {
+                return otherAsUs->_Index == _Index;
+            }
+            return false;
+        };
+        static FromJsonResult FromJson(const Json::Value& json)
+        {
+            // LOAD BEARING: Not using make_self here _will_ break you in the future!
+            auto args = winrt::make_self<CloseTabArgs>();
+            JsonUtils::GetValueForKey(json, IndexKey, args->_Index);
+            return { *args, {} };
+        }
+        static Json::Value ToJson(const IActionArgs& val)
+        {
+            if (!val)
+            {
+                return {};
+            }
+            Json::Value json{ Json::ValueType::objectValue };
+            const auto args{ get_self<CloseTabArgs>(val) };
+            JsonUtils::SetValueForKey(json, IndexKey, args->_Index);
+            return json;
+        }
+        IActionArgs Copy() const
+        {
+            auto copy{ winrt::make_self<CloseTabArgs>() };
+            copy->_Index = _Index;
+            return *copy;
+        }
+        size_t Hash() const
+        {
+            return ::Microsoft::Terminal::Settings::Model::HashUtils::HashProperty(Index());
+        }
+    };
+
+    struct MoveTabArgs : public MoveTabArgsT<MoveTabArgs>
+    {
+        MoveTabArgs() = default;
+        MoveTabArgs(MoveTabDirection direction) :
+            _Direction{ direction } {};
+        ACTION_ARG(MoveTabDirection, Direction, MoveTabDirection::None);
+
+        static constexpr std::string_view DirectionKey{ "direction" };
+
+    public:
+        hstring GenerateName() const;
+
+        bool Equals(const IActionArgs& other)
+        {
+            auto otherAsUs = other.try_as<MoveTabArgs>();
+            if (otherAsUs)
+            {
+                return otherAsUs->_Direction == _Direction;
+            }
+            return false;
+        };
+        static FromJsonResult FromJson(const Json::Value& json)
+        {
+            // LOAD BEARING: Not using make_self here _will_ break you in the future!
+            auto args = winrt::make_self<MoveTabArgs>();
+            JsonUtils::GetValueForKey(json, DirectionKey, args->_Direction);
+            if (args->Direction() == MoveTabDirection::None)
+            {
+                return { nullptr, { SettingsLoadWarnings::MissingRequiredParameter } };
+            }
+            else
+            {
+                return { *args, {} };
+            }
+        }
+        static Json::Value ToJson(const IActionArgs& val)
+        {
+            if (!val)
+            {
+                return {};
+            }
+            Json::Value json{ Json::ValueType::objectValue };
+            const auto args{ get_self<MoveTabArgs>(val) };
+            JsonUtils::SetValueForKey(json, DirectionKey, args->_Direction);
+            return json;
+        }
+        IActionArgs Copy() const
+        {
+            auto copy{ winrt::make_self<MoveTabArgs>() };
+            copy->_Direction = _Direction;
+            return *copy;
+        }
+        size_t Hash() const
+        {
+            return ::Microsoft::Terminal::Settings::Model::HashUtils::HashProperty(Direction());
+        }
+    };
+
+    struct ScrollUpArgs : public ScrollUpArgsT<ScrollUpArgs>
+    {
+        ScrollUpArgs() = default;
+        ACTION_ARG(Windows::Foundation::IReference<uint32_t>, RowsToScroll, nullptr);
+
+        static constexpr std::string_view RowsToScrollKey{ "rowsToScroll" };
+
+    public:
+        hstring GenerateName() const;
+
+        bool Equals(const IActionArgs& other)
+        {
+            auto otherAsUs = other.try_as<ScrollUpArgs>();
+            if (otherAsUs)
+            {
+                return otherAsUs->_RowsToScroll == _RowsToScroll;
+            }
+            return false;
+        };
+        static FromJsonResult FromJson(const Json::Value& json)
+        {
+            // LOAD BEARING: Not using make_self here _will_ break you in the future!
+            auto args = winrt::make_self<ScrollUpArgs>();
+            JsonUtils::GetValueForKey(json, RowsToScrollKey, args->_RowsToScroll);
+            return { *args, {} };
+        }
+        static Json::Value ToJson(const IActionArgs& val)
+        {
+            if (!val)
+            {
+                return {};
+            }
+            Json::Value json{ Json::ValueType::objectValue };
+            const auto args{ get_self<ScrollUpArgs>(val) };
+            JsonUtils::SetValueForKey(json, RowsToScrollKey, args->_RowsToScroll);
+            return json;
+        }
+        IActionArgs Copy() const
+        {
+            auto copy{ winrt::make_self<ScrollUpArgs>() };
+            copy->_RowsToScroll = _RowsToScroll;
+            return *copy;
+        }
+        size_t Hash() const
+        {
+            return ::Microsoft::Terminal::Settings::Model::HashUtils::HashProperty(RowsToScroll());
+        }
+    };
+
+    struct ScrollDownArgs : public ScrollDownArgsT<ScrollDownArgs>
+    {
+        ScrollDownArgs() = default;
+        ACTION_ARG(Windows::Foundation::IReference<uint32_t>, RowsToScroll, nullptr);
+
+        static constexpr std::string_view RowsToScrollKey{ "rowsToScroll" };
+
+    public:
+        hstring GenerateName() const;
+
+        bool Equals(const IActionArgs& other)
+        {
+            auto otherAsUs = other.try_as<ScrollDownArgs>();
+            if (otherAsUs)
+            {
+                return otherAsUs->_RowsToScroll == _RowsToScroll;
+            }
+            return false;
+        };
+        static FromJsonResult FromJson(const Json::Value& json)
+        {
+            // LOAD BEARING: Not using make_self here _will_ break you in the future!
+            auto args = winrt::make_self<ScrollDownArgs>();
+            JsonUtils::GetValueForKey(json, RowsToScrollKey, args->_RowsToScroll);
+            return { *args, {} };
+        }
+        static Json::Value ToJson(const IActionArgs& val)
+        {
+            if (!val)
+            {
+                return {};
+            }
+            Json::Value json{ Json::ValueType::objectValue };
+            const auto args{ get_self<ScrollDownArgs>(val) };
+            JsonUtils::SetValueForKey(json, RowsToScrollKey, args->_RowsToScroll);
+            return json;
+        }
+        IActionArgs Copy() const
+        {
+            auto copy{ winrt::make_self<ScrollDownArgs>() };
+            copy->_RowsToScroll = _RowsToScroll;
+            return *copy;
+        }
+        size_t Hash() const
+        {
+            return ::Microsoft::Terminal::Settings::Model::HashUtils::HashProperty(RowsToScroll());
+        }
+    };
+
+    struct ToggleCommandPaletteArgs : public ToggleCommandPaletteArgsT<ToggleCommandPaletteArgs>
+    {
+        ToggleCommandPaletteArgs() = default;
+
+        // To preserve backward compatibility the default is Action.
+        ACTION_ARG(CommandPaletteLaunchMode, LaunchMode, CommandPaletteLaunchMode::Action);
+
+        static constexpr std::string_view LaunchModeKey{ "launchMode" };
+
+    public:
+        hstring GenerateName() const;
+
+        bool Equals(const IActionArgs& other)
+        {
+            auto otherAsUs = other.try_as<ToggleCommandPaletteArgs>();
+            if (otherAsUs)
+            {
+                return otherAsUs->_LaunchMode == _LaunchMode;
+            }
+            return false;
+        };
+        static FromJsonResult FromJson(const Json::Value& json)
+        {
+            // LOAD BEARING: Not using make_self here _will_ break you in the future!
+            auto args = winrt::make_self<ToggleCommandPaletteArgs>();
+            JsonUtils::GetValueForKey(json, LaunchModeKey, args->_LaunchMode);
+            return { *args, {} };
+        }
+        static Json::Value ToJson(const IActionArgs& val)
+        {
+            if (!val)
+            {
+                return {};
+            }
+            Json::Value json{ Json::ValueType::objectValue };
+            const auto args{ get_self<ToggleCommandPaletteArgs>(val) };
+            JsonUtils::SetValueForKey(json, LaunchModeKey, args->_LaunchMode);
+            return json;
+        }
+        IActionArgs Copy() const
+        {
+            auto copy{ winrt::make_self<ToggleCommandPaletteArgs>() };
+            copy->_LaunchMode = _LaunchMode;
+            return *copy;
+        }
+        size_t Hash() const
+        {
+            return ::Microsoft::Terminal::Settings::Model::HashUtils::HashProperty(LaunchMode());
+        }
+    };
+
+    struct FindMatchArgs : public FindMatchArgsT<FindMatchArgs>
+    {
+        FindMatchArgs() = default;
+        FindMatchArgs(FindMatchDirection direction) :
+            _Direction{ direction } {};
+        ACTION_ARG(FindMatchDirection, Direction, FindMatchDirection::None);
+
+        static constexpr std::string_view DirectionKey{ "direction" };
+
+    public:
+        hstring GenerateName() const;
+
+        bool Equals(const IActionArgs& other)
+        {
+            auto otherAsUs = other.try_as<FindMatchArgs>();
+            if (otherAsUs)
+            {
+                return otherAsUs->_Direction == _Direction;
+            }
+            return false;
+        };
+        static FromJsonResult FromJson(const Json::Value& json)
+        {
+            // LOAD BEARING: Not using make_self here _will_ break you in the future!
+            auto args = winrt::make_self<FindMatchArgs>();
+            JsonUtils::GetValueForKey(json, DirectionKey, args->_Direction);
+            if (args->Direction() == FindMatchDirection::None)
+            {
+                return { nullptr, { SettingsLoadWarnings::MissingRequiredParameter } };
+            }
+            else
+            {
+                return { *args, {} };
+            }
+        }
+        static Json::Value ToJson(const IActionArgs& val)
+        {
+            if (!val)
+            {
+                return {};
+            }
+            Json::Value json{ Json::ValueType::objectValue };
+            const auto args{ get_self<FindMatchArgs>(val) };
+            JsonUtils::SetValueForKey(json, DirectionKey, args->_Direction);
+            return json;
+        }
+        IActionArgs Copy() const
+        {
+            auto copy{ winrt::make_self<FindMatchArgs>() };
+            copy->_Direction = _Direction;
+            return *copy;
+        }
+        size_t Hash() const
+        {
+            return ::Microsoft::Terminal::Settings::Model::HashUtils::HashProperty(Direction());
+        }
+    };
+
+    struct NewWindowArgs : public NewWindowArgsT<NewWindowArgs>
+    {
+        NewWindowArgs() = default;
+        NewWindowArgs(const Model::NewTerminalArgs& terminalArgs) :
+            _TerminalArgs{ terminalArgs } {};
+        WINRT_PROPERTY(Model::NewTerminalArgs, TerminalArgs, nullptr);
+
+    public:
+        hstring GenerateName() const;
+
+        bool Equals(const IActionArgs& other)
+        {
+            auto otherAsUs = other.try_as<NewWindowArgs>();
+            if (otherAsUs)
+            {
+                return otherAsUs->_TerminalArgs.Equals(_TerminalArgs);
+            }
+            return false;
+        };
+        static FromJsonResult FromJson(const Json::Value& json)
+        {
+            // LOAD BEARING: Not using make_self here _will_ break you in the future!
+            auto args = winrt::make_self<NewWindowArgs>();
+            args->_TerminalArgs = NewTerminalArgs::FromJson(json);
+            return { *args, {} };
+        }
+        static Json::Value ToJson(const IActionArgs& val)
+        {
+            if (!val)
+            {
+                return {};
+            }
+            const auto args{ get_self<NewWindowArgs>(val) };
+            return NewTerminalArgs::ToJson(args->_TerminalArgs);
+        }
+        IActionArgs Copy() const
+        {
+            auto copy{ winrt::make_self<NewWindowArgs>() };
+            copy->_TerminalArgs = _TerminalArgs.Copy();
+            return *copy;
+        }
+        size_t Hash() const
+        {
+            return ::Microsoft::Terminal::Settings::Model::HashUtils::HashProperty(TerminalArgs());
+        }
+    };
+
+    struct PrevTabArgs : public PrevTabArgsT<PrevTabArgs>
+    {
+        PrevTabArgs() = default;
+        PrevTabArgs(TabSwitcherMode switcherMode) :
+            _SwitcherMode(switcherMode) {}
+        ACTION_ARG(Windows::Foundation::IReference<TabSwitcherMode>, SwitcherMode, nullptr);
+        static constexpr std::string_view SwitcherModeKey{ "tabSwitcherMode" };
+
+    public:
+        hstring GenerateName() const;
+
+        bool Equals(const IActionArgs& other)
+        {
+            auto otherAsUs = other.try_as<PrevTabArgs>();
+            if (otherAsUs)
+            {
+                return otherAsUs->_SwitcherMode == _SwitcherMode;
+            }
+            return false;
+        };
+        static FromJsonResult FromJson(const Json::Value& json)
+        {
+            // LOAD BEARING: Not using make_self here _will_ break you in the future!
+            auto args = winrt::make_self<PrevTabArgs>();
+            JsonUtils::GetValueForKey(json, SwitcherModeKey, args->_SwitcherMode);
+            return { *args, {} };
+        }
+        static Json::Value ToJson(const IActionArgs& val)
+        {
+            if (!val)
+            {
+                return {};
+            }
+            Json::Value json{ Json::ValueType::objectValue };
+            const auto args{ get_self<PrevTabArgs>(val) };
+            JsonUtils::SetValueForKey(json, SwitcherModeKey, args->_SwitcherMode);
+            return json;
+        }
+        IActionArgs Copy() const
+        {
+            auto copy{ winrt::make_self<PrevTabArgs>() };
+            copy->_SwitcherMode = _SwitcherMode;
+            return *copy;
+        }
+        size_t Hash() const
+        {
+            return ::Microsoft::Terminal::Settings::Model::HashUtils::HashProperty(SwitcherMode());
+        }
+    };
+
+    struct NextTabArgs : public NextTabArgsT<NextTabArgs>
+    {
+        NextTabArgs() = default;
+        NextTabArgs(TabSwitcherMode switcherMode) :
+            _SwitcherMode(switcherMode) {}
+        ACTION_ARG(Windows::Foundation::IReference<TabSwitcherMode>, SwitcherMode, nullptr);
+        static constexpr std::string_view SwitcherModeKey{ "tabSwitcherMode" };
+
+    public:
+        hstring GenerateName() const;
+
+        bool Equals(const IActionArgs& other)
+        {
+            auto otherAsUs = other.try_as<NextTabArgs>();
+            if (otherAsUs)
+            {
+                return otherAsUs->_SwitcherMode == _SwitcherMode;
+            }
+            return false;
+        };
+        static FromJsonResult FromJson(const Json::Value& json)
+        {
+            // LOAD BEARING: Not using make_self here _will_ break you in the future!
+            auto args = winrt::make_self<NextTabArgs>();
+            JsonUtils::GetValueForKey(json, SwitcherModeKey, args->_SwitcherMode);
+            return { *args, {} };
+        }
+        static Json::Value ToJson(const IActionArgs& val)
+        {
+            if (!val)
+            {
+                return {};
+            }
+            Json::Value json{ Json::ValueType::objectValue };
+            const auto args{ get_self<NextTabArgs>(val) };
+            JsonUtils::SetValueForKey(json, SwitcherModeKey, args->_SwitcherMode);
+            return json;
+        }
+        IActionArgs Copy() const
+        {
+            auto copy{ winrt::make_self<NextTabArgs>() };
+            copy->_SwitcherMode = _SwitcherMode;
+            return *copy;
+        }
+        size_t Hash() const
+        {
+            return ::Microsoft::Terminal::Settings::Model::HashUtils::HashProperty(SwitcherMode());
+        }
+    };
+
+    struct RenameWindowArgs : public RenameWindowArgsT<RenameWindowArgs>
+    {
+        RenameWindowArgs() = default;
+        ACTION_ARG(winrt::hstring, Name);
+        static constexpr std::string_view NameKey{ "name" };
+
+    public:
+        hstring GenerateName() const;
+
+        bool Equals(const IActionArgs& other)
+        {
+            auto otherAsUs = other.try_as<RenameWindowArgs>();
+            if (otherAsUs)
+            {
+                return otherAsUs->_Name == _Name;
+            }
+            return false;
+        };
+        static FromJsonResult FromJson(const Json::Value& json)
+        {
+            // LOAD BEARING: Not using make_self here _will_ break you in the future!
+            auto args = winrt::make_self<RenameWindowArgs>();
+            JsonUtils::GetValueForKey(json, NameKey, args->_Name);
+            return { *args, {} };
+        }
+        static Json::Value ToJson(const IActionArgs& val)
+        {
+            if (!val)
+            {
+                return {};
+            }
+            Json::Value json{ Json::ValueType::objectValue };
+            const auto args{ get_self<RenameWindowArgs>(val) };
+            JsonUtils::SetValueForKey(json, NameKey, args->_Name);
+            return json;
+        }
+        IActionArgs Copy() const
+        {
+            auto copy{ winrt::make_self<RenameWindowArgs>() };
+            copy->_Name = _Name;
+            return *copy;
+        }
+        size_t Hash() const
+        {
+            return ::Microsoft::Terminal::Settings::Model::HashUtils::HashProperty(Name());
+        }
+    };
+
+    struct GlobalSummonArgs : public GlobalSummonArgsT<GlobalSummonArgs>
+    {
+        GlobalSummonArgs() = default;
+        ACTION_ARG(winrt::hstring, Name, L"");
+        ACTION_ARG(Model::DesktopBehavior, Desktop, Model::DesktopBehavior::ToCurrent);
+        ACTION_ARG(Model::MonitorBehavior, Monitor, Model::MonitorBehavior::ToMouse);
+        ACTION_ARG(bool, ToggleVisibility, true);
+        ACTION_ARG(uint32_t, DropdownDuration, 0);
+
+        static constexpr std::string_view NameKey{ "name" };
+        static constexpr std::string_view DesktopKey{ "desktop" };
+        static constexpr std::string_view MonitorKey{ "monitor" };
+        static constexpr std::string_view ToggleVisibilityKey{ "toggleVisibility" };
+        static constexpr std::string_view DropdownDurationKey{ "dropdownDuration" };
+
+    public:
+        hstring GenerateName() const;
+
+        bool Equals(const IActionArgs& other)
+        {
+            if (auto otherAsUs = other.try_as<GlobalSummonArgs>())
+            {
+                return otherAsUs->_Name == _Name &&
+                       otherAsUs->_Desktop == _Desktop &&
+                       otherAsUs->_Monitor == _Monitor &&
+                       otherAsUs->_DropdownDuration == _DropdownDuration &&
+                       otherAsUs->_ToggleVisibility == _ToggleVisibility;
+            }
+            return false;
+        };
+        static FromJsonResult FromJson(const Json::Value& json)
+        {
+            // LOAD BEARING: Not using make_self here _will_ break you in the future!
+            auto args = winrt::make_self<GlobalSummonArgs>();
+            JsonUtils::GetValueForKey(json, NameKey, args->_Name);
+            JsonUtils::GetValueForKey(json, DesktopKey, args->_Desktop);
+            JsonUtils::GetValueForKey(json, MonitorKey, args->_Monitor);
+            JsonUtils::GetValueForKey(json, DropdownDurationKey, args->_DropdownDuration);
+            JsonUtils::GetValueForKey(json, ToggleVisibilityKey, args->_ToggleVisibility);
+            return { *args, {} };
+        }
+        static Json::Value ToJson(const IActionArgs& val)
+        {
+            if (!val)
+            {
+                return {};
+            }
+            Json::Value json{ Json::ValueType::objectValue };
+            const auto args{ get_self<GlobalSummonArgs>(val) };
+            JsonUtils::SetValueForKey(json, NameKey, args->_Name);
+            JsonUtils::SetValueForKey(json, DesktopKey, args->_Desktop);
+            JsonUtils::SetValueForKey(json, MonitorKey, args->_Monitor);
+            JsonUtils::GetValueForKey(json, DropdownDurationKey, args->_DropdownDuration);
+            JsonUtils::SetValueForKey(json, ToggleVisibilityKey, args->_ToggleVisibility);
+            return json;
+        }
+        IActionArgs Copy() const
+        {
+            auto copy{ winrt::make_self<GlobalSummonArgs>() };
+            copy->_Name = _Name;
+            copy->_Desktop = _Desktop;
+            copy->_Monitor = _Monitor;
+            copy->_DropdownDuration = _DropdownDuration;
+            copy->_ToggleVisibility = _ToggleVisibility;
+            return *copy;
+        }
+        // SPECIAL! This deserializer creates a GlobalSummonArgs with the
+        // default values for quakeMode
+        static FromJsonResult QuakeModeFromJson(const Json::Value& /*json*/)
+        {
+            // LOAD BEARING: Not using make_self here _will_ break you in the future!
+            auto args = winrt::make_self<GlobalSummonArgs>();
+            // We want to summon the window with the name "_quake" specifically.
+            args->_Name = QuakeWindowName;
+            // We want the window to dropdown, with a 200ms duration.
+            args->_DropdownDuration = 200;
+            return { *args, {} };
+        }
+        size_t Hash() const
+        {
+            return ::Microsoft::Terminal::Settings::Model::HashUtils::HashProperty(Name(), Desktop(), Monitor(), DropdownDuration(), ToggleVisibility());
+        }
+    };
+
+    struct FocusPaneArgs : public FocusPaneArgsT<FocusPaneArgs>
+    {
+        FocusPaneArgs() = default;
+        FocusPaneArgs(uint32_t id) :
+            _Id{ id } {};
+        WINRT_PROPERTY(uint32_t, Id);
+        static constexpr std::string_view IdKey{ "id" };
+
+    public:
+        hstring GenerateName() const;
+
+        bool Equals(const IActionArgs& other)
+        {
+            auto otherAsUs = other.try_as<FocusPaneArgs>();
+            if (otherAsUs)
+            {
+                return otherAsUs->_Id == _Id;
+            }
+            return false;
+        };
+        static FromJsonResult FromJson(const Json::Value& json)
+        {
+            // LOAD BEARING: Not using make_self here _will_ break you in the future!
+            auto args = winrt::make_self<FocusPaneArgs>();
+            JsonUtils::GetValueForKey(json, IdKey, args->_Id);
+            return { *args, {} };
+        }
+        static Json::Value ToJson(const IActionArgs& val)
+        {
+            if (!val)
+            {
+                return {};
+            }
+            Json::Value json{ Json::ValueType::objectValue };
+            const auto args{ get_self<FocusPaneArgs>(val) };
+            JsonUtils::SetValueForKey(json, IdKey, args->_Id);
+            return json;
+        }
+        IActionArgs Copy() const
+        {
+            auto copy{ winrt::make_self<FocusPaneArgs>() };
+            copy->_Id = _Id;
+            return *copy;
+        }
+        size_t Hash() const
+        {
+            return ::Microsoft::Terminal::Settings::Model::HashUtils::HashProperty(_Id);
+        }
+    };
+
+    struct ClearBufferArgs : public ClearBufferArgsT<ClearBufferArgs>
+    {
+        ClearBufferArgs() = default;
+        ClearBufferArgs(winrt::Microsoft::Terminal::Control::ClearBufferType clearType) :
+            _Clear{ clearType } {};
+        WINRT_PROPERTY(winrt::Microsoft::Terminal::Control::ClearBufferType, Clear, winrt::Microsoft::Terminal::Control::ClearBufferType::All);
+        static constexpr std::string_view ClearKey{ "clear" };
+
+    public:
+        hstring GenerateName() const;
+
+        bool Equals(const IActionArgs& other)
+        {
+            auto otherAsUs = other.try_as<ClearBufferArgs>();
+            if (otherAsUs)
+            {
+                return otherAsUs->_Clear == _Clear;
+            }
+            return false;
+        };
+        static FromJsonResult FromJson(const Json::Value& json)
+        {
+            // LOAD BEARING: Not using make_self here _will_ break you in the future!
+            auto args = winrt::make_self<ClearBufferArgs>();
+            JsonUtils::GetValueForKey(json, ClearKey, args->_Clear);
+            return { *args, {} };
+        }
+        static Json::Value ToJson(const IActionArgs& val)
+        {
+            if (!val)
+            {
+                return {};
+            }
+            Json::Value json{ Json::ValueType::objectValue };
+            const auto args{ get_self<ClearBufferArgs>(val) };
+            JsonUtils::SetValueForKey(json, ClearKey, args->_Clear);
+            return json;
+        }
+        IActionArgs Copy() const
+        {
+            auto copy{ winrt::make_self<ClearBufferArgs>() };
+            copy->_Clear = _Clear;
+            return *copy;
+        }
+        size_t Hash() const
+        {
+            return ::Microsoft::Terminal::Settings::Model::HashUtils::HashProperty(_Clear);
+        }
+    };
+
+    struct MultipleActionsArgs : public MultipleActionsArgsT<MultipleActionsArgs>
+    {
+        MultipleActionsArgs() = default;
+        WINRT_PROPERTY(Windows::Foundation::Collections::IVector<ActionAndArgs>, Actions);
+        static constexpr std::string_view ActionsKey{ "actions" };
+
+    public:
+        hstring GenerateName() const;
+
+        bool Equals(const IActionArgs& other)
+        {
+            auto otherAsUs = other.try_as<MultipleActionsArgs>();
+            if (otherAsUs)
+            {
+                return otherAsUs->_Actions == _Actions;
+            }
+            return false;
+        };
+        static FromJsonResult FromJson(const Json::Value& json)
+        {
+            // LOAD BEARING: Not using make_self here _will_ break you in the future!
+            auto args = winrt::make_self<MultipleActionsArgs>();
+            JsonUtils::GetValueForKey(json, ActionsKey, args->_Actions);
+            return { *args, {} };
+        }
+        static Json::Value ToJson(const IActionArgs& val)
+        {
+            if (!val)
+            {
+                return {};
+            }
+            Json::Value json{ Json::ValueType::objectValue };
+
+            const auto args{ get_self<MultipleActionsArgs>(val) };
+            JsonUtils::SetValueForKey(json, ActionsKey, args->_Actions);
+            return json;
+        }
+        IActionArgs Copy() const
+        {
+            auto copy{ winrt::make_self<MultipleActionsArgs>() };
+            copy->_Actions = _Actions;
+            return *copy;
+        }
+        size_t Hash() const
+        {
+            return ::Microsoft::Terminal::Settings::Model::HashUtils::HashProperty(_Actions);
+        }
+    };
+}
+
+namespace winrt::Microsoft::Terminal::Settings::Model::factory_implementation
+{
+    BASIC_FACTORY(ActionEventArgs);
+    BASIC_FACTORY(SwitchToTabArgs);
+    BASIC_FACTORY(NewTerminalArgs);
+    BASIC_FACTORY(NewTabArgs);
+    BASIC_FACTORY(MoveFocusArgs);
+    BASIC_FACTORY(MovePaneArgs);
+    BASIC_FACTORY(SwapPaneArgs);
+    BASIC_FACTORY(SplitPaneArgs);
+    BASIC_FACTORY(SetColorSchemeArgs);
+    BASIC_FACTORY(ExecuteCommandlineArgs);
+    BASIC_FACTORY(CloseOtherTabsArgs);
+    BASIC_FACTORY(CloseTabsAfterArgs);
+    BASIC_FACTORY(CloseTabArgs);
+    BASIC_FACTORY(MoveTabArgs);
+    BASIC_FACTORY(OpenSettingsArgs);
+    BASIC_FACTORY(FindMatchArgs);
+    BASIC_FACTORY(NewWindowArgs);
+    BASIC_FACTORY(FocusPaneArgs);
+    BASIC_FACTORY(PrevTabArgs);
+    BASIC_FACTORY(NextTabArgs);
+    BASIC_FACTORY(ClearBufferArgs);
+    BASIC_FACTORY(MultipleActionsArgs);
+}