// Copyright (c) Microsoft Corporation.
// Licensed under the MIT license.

import "IMouseWheelListener.idl";

namespace Microsoft.Terminal.TerminalControl
{
    delegate void TitleChangedEventArgs(String newTitle);
    delegate void FontSizeChangedEventArgs(Int32 width, Int32 height, Boolean isInitialChange);
    delegate void ScrollPositionChangedEventArgs(Int32 viewTop, Int32 viewHeight, Int32 bufferLength);

    // C++/winrt makes it difficult to share this idl between two projects,
    // Instead, we just pin the uuid and include it in both TermControl and App
    // If you update this one, please update TerminalApp\IDirectKeyListener.idl.
    // If you change this interface, please update the guid.
<<<<<<< HEAD
    // If you press F7 and get a runtime error, go make sure both copies are the same.
    [uuid("339e1a87-5315-4da6-96f0-565549b6472b")] interface IF7Listener {
        Boolean OnF7Pressed();
=======
    // If you press F7 or Alt and get a runtime error, go make sure both copies are the same.
    [uuid("339e1a87-5315-4da6-96f0-565549b6472b")] interface IDirectKeyListener {
        Boolean OnDirectKeyEvent(UInt32 vkey, Boolean down);
>>>>>>> 177cf1ca
    }

    runtimeclass CopyToClipboardEventArgs
    {
        String Text { get; };
        String Html { get; };
        String Rtf { get; };
    }

    runtimeclass PasteFromClipboardEventArgs
    {
        void HandleClipboardData(String data);
    }

    [default_interface] runtimeclass TermControl : Windows.UI.Xaml.Controls.UserControl, IDirectKeyListener, IMouseWheelListener
    {
        TermControl();
        TermControl(Microsoft.Terminal.Settings.IControlSettings settings, Microsoft.Terminal.TerminalConnection.ITerminalConnection connection);

        static Windows.Foundation.Size GetProposedDimensions(Microsoft.Terminal.Settings.IControlSettings settings, UInt32 dpi);

        void UpdateSettings(Microsoft.Terminal.Settings.IControlSettings newSettings);

        event TitleChangedEventArgs TitleChanged;
        event FontSizeChangedEventArgs FontSizeChanged;
        event Windows.Foundation.TypedEventHandler<TermControl, CopyToClipboardEventArgs> CopyToClipboard;
        event Windows.Foundation.TypedEventHandler<TermControl, PasteFromClipboardEventArgs> PasteFromClipboard;

        event Windows.Foundation.TypedEventHandler<TermControl, Windows.UI.Xaml.RoutedEventArgs> Initialized;
        // This is an event handler forwarder for the underlying connection.
        // We expose this and ConnectionState here so that it might eventually be data bound.
        event Windows.Foundation.TypedEventHandler<TermControl, IInspectable> ConnectionStateChanged;
        Microsoft.Terminal.TerminalConnection.ConnectionState ConnectionState { get; };

        String Title { get; };

        Boolean CopySelectionToClipboard(Boolean collapseText);
        void PasteTextFromClipboard();
        void Close();
        Windows.Foundation.Size CharacterDimensions { get; };
        Windows.Foundation.Size MinimumSize { get; };
        Single SnapDimensionToGrid(Boolean widthOrHeight, Single dimension);

        void ScrollViewport(Int32 viewTop);
        Int32 GetScrollOffset();
        Int32 GetViewHeight();
        event ScrollPositionChangedEventArgs ScrollPositionChanged;

        void CreateSearchBoxControl();

        void AdjustFontSize(Int32 fontSizeDelta);
        void ResetFontSize();
    }
}
<|MERGE_RESOLUTION|>--- conflicted
+++ resolved
@@ -1,78 +1,72 @@
-// Copyright (c) Microsoft Corporation.
-// Licensed under the MIT license.
-
-import "IMouseWheelListener.idl";
-
-namespace Microsoft.Terminal.TerminalControl
-{
-    delegate void TitleChangedEventArgs(String newTitle);
-    delegate void FontSizeChangedEventArgs(Int32 width, Int32 height, Boolean isInitialChange);
-    delegate void ScrollPositionChangedEventArgs(Int32 viewTop, Int32 viewHeight, Int32 bufferLength);
-
-    // C++/winrt makes it difficult to share this idl between two projects,
-    // Instead, we just pin the uuid and include it in both TermControl and App
-    // If you update this one, please update TerminalApp\IDirectKeyListener.idl.
-    // If you change this interface, please update the guid.
-<<<<<<< HEAD
-    // If you press F7 and get a runtime error, go make sure both copies are the same.
-    [uuid("339e1a87-5315-4da6-96f0-565549b6472b")] interface IF7Listener {
-        Boolean OnF7Pressed();
-=======
-    // If you press F7 or Alt and get a runtime error, go make sure both copies are the same.
-    [uuid("339e1a87-5315-4da6-96f0-565549b6472b")] interface IDirectKeyListener {
-        Boolean OnDirectKeyEvent(UInt32 vkey, Boolean down);
->>>>>>> 177cf1ca
-    }
-
-    runtimeclass CopyToClipboardEventArgs
-    {
-        String Text { get; };
-        String Html { get; };
-        String Rtf { get; };
-    }
-
-    runtimeclass PasteFromClipboardEventArgs
-    {
-        void HandleClipboardData(String data);
-    }
-
-    [default_interface] runtimeclass TermControl : Windows.UI.Xaml.Controls.UserControl, IDirectKeyListener, IMouseWheelListener
-    {
-        TermControl();
-        TermControl(Microsoft.Terminal.Settings.IControlSettings settings, Microsoft.Terminal.TerminalConnection.ITerminalConnection connection);
-
-        static Windows.Foundation.Size GetProposedDimensions(Microsoft.Terminal.Settings.IControlSettings settings, UInt32 dpi);
-
-        void UpdateSettings(Microsoft.Terminal.Settings.IControlSettings newSettings);
-
-        event TitleChangedEventArgs TitleChanged;
-        event FontSizeChangedEventArgs FontSizeChanged;
-        event Windows.Foundation.TypedEventHandler<TermControl, CopyToClipboardEventArgs> CopyToClipboard;
-        event Windows.Foundation.TypedEventHandler<TermControl, PasteFromClipboardEventArgs> PasteFromClipboard;
-
-        event Windows.Foundation.TypedEventHandler<TermControl, Windows.UI.Xaml.RoutedEventArgs> Initialized;
-        // This is an event handler forwarder for the underlying connection.
-        // We expose this and ConnectionState here so that it might eventually be data bound.
-        event Windows.Foundation.TypedEventHandler<TermControl, IInspectable> ConnectionStateChanged;
-        Microsoft.Terminal.TerminalConnection.ConnectionState ConnectionState { get; };
-
-        String Title { get; };
-
-        Boolean CopySelectionToClipboard(Boolean collapseText);
-        void PasteTextFromClipboard();
-        void Close();
-        Windows.Foundation.Size CharacterDimensions { get; };
-        Windows.Foundation.Size MinimumSize { get; };
-        Single SnapDimensionToGrid(Boolean widthOrHeight, Single dimension);
-
-        void ScrollViewport(Int32 viewTop);
-        Int32 GetScrollOffset();
-        Int32 GetViewHeight();
-        event ScrollPositionChangedEventArgs ScrollPositionChanged;
-
-        void CreateSearchBoxControl();
-
-        void AdjustFontSize(Int32 fontSizeDelta);
-        void ResetFontSize();
-    }
-}
+// Copyright (c) Microsoft Corporation.
+// Licensed under the MIT license.
+
+import "IMouseWheelListener.idl";
+
+namespace Microsoft.Terminal.TerminalControl
+{
+    delegate void TitleChangedEventArgs(String newTitle);
+    delegate void FontSizeChangedEventArgs(Int32 width, Int32 height, Boolean isInitialChange);
+    delegate void ScrollPositionChangedEventArgs(Int32 viewTop, Int32 viewHeight, Int32 bufferLength);
+
+    // C++/winrt makes it difficult to share this idl between two projects,
+    // Instead, we just pin the uuid and include it in both TermControl and App
+    // If you update this one, please update TerminalApp\IDirectKeyListener.idl.
+    // If you change this interface, please update the guid.
+    // If you press F7 or Alt and get a runtime error, go make sure both copies are the same.
+    [uuid("339e1a87-5315-4da6-96f0-565549b6472b")] interface IDirectKeyListener {
+        Boolean OnDirectKeyEvent(UInt32 vkey, Boolean down);
+    }
+
+    runtimeclass CopyToClipboardEventArgs
+    {
+        String Text { get; };
+        String Html { get; };
+        String Rtf { get; };
+    }
+
+    runtimeclass PasteFromClipboardEventArgs
+    {
+        void HandleClipboardData(String data);
+    }
+
+    [default_interface] runtimeclass TermControl : Windows.UI.Xaml.Controls.UserControl, IDirectKeyListener, IMouseWheelListener
+    {
+        TermControl();
+        TermControl(Microsoft.Terminal.Settings.IControlSettings settings, Microsoft.Terminal.TerminalConnection.ITerminalConnection connection);
+
+        static Windows.Foundation.Size GetProposedDimensions(Microsoft.Terminal.Settings.IControlSettings settings, UInt32 dpi);
+
+        void UpdateSettings(Microsoft.Terminal.Settings.IControlSettings newSettings);
+
+        event TitleChangedEventArgs TitleChanged;
+        event FontSizeChangedEventArgs FontSizeChanged;
+        event Windows.Foundation.TypedEventHandler<TermControl, CopyToClipboardEventArgs> CopyToClipboard;
+        event Windows.Foundation.TypedEventHandler<TermControl, PasteFromClipboardEventArgs> PasteFromClipboard;
+
+        event Windows.Foundation.TypedEventHandler<TermControl, Windows.UI.Xaml.RoutedEventArgs> Initialized;
+        // This is an event handler forwarder for the underlying connection.
+        // We expose this and ConnectionState here so that it might eventually be data bound.
+        event Windows.Foundation.TypedEventHandler<TermControl, IInspectable> ConnectionStateChanged;
+        Microsoft.Terminal.TerminalConnection.ConnectionState ConnectionState { get; };
+
+        String Title { get; };
+
+        Boolean CopySelectionToClipboard(Boolean collapseText);
+        void PasteTextFromClipboard();
+        void Close();
+        Windows.Foundation.Size CharacterDimensions { get; };
+        Windows.Foundation.Size MinimumSize { get; };
+        Single SnapDimensionToGrid(Boolean widthOrHeight, Single dimension);
+
+        void ScrollViewport(Int32 viewTop);
+        Int32 GetScrollOffset();
+        Int32 GetViewHeight();
+        event ScrollPositionChangedEventArgs ScrollPositionChanged;
+
+        void CreateSearchBoxControl();
+
+        void AdjustFontSize(Int32 fontSizeDelta);
+        void ResetFontSize();
+    }
+}