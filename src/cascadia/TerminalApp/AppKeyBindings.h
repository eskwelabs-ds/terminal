--- conflicted
+++ resolved
@@ -76,11 +76,8 @@
         TYPED_EVENT(OpenSettings,      TerminalApp::AppKeyBindings, TerminalApp::ActionEventArgs);
         TYPED_EVENT(ResizePane,        TerminalApp::AppKeyBindings, TerminalApp::ActionEventArgs);
         TYPED_EVENT(MoveFocus,         TerminalApp::AppKeyBindings, TerminalApp::ActionEventArgs);
-<<<<<<< HEAD
         TYPED_EVENT(OpenSearchBox,     TerminalApp::AppKeyBindings, TerminalApp::ActionEventArgs);
-=======
         TYPED_EVENT(ToggleFullscreen,  TerminalApp::AppKeyBindings, TerminalApp::ActionEventArgs);
->>>>>>> ebdcfbd9
         // clang-format on
 
     private:
