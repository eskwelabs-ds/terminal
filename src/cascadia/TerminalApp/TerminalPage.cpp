// Copyright (c) Microsoft Corporation.
// Licensed under the MIT license.

#include "pch.h"
#include "TerminalPage.h"
#include "Utils.h"
#include "AppLogic.h"
#include "../../types/inc/utils.hpp"

#include <LibraryResources.h>

#include "TerminalPage.g.cpp"
#include <winrt/Windows.Storage.h>
#include <winrt/Microsoft.UI.Xaml.XamlTypeInfo.h>

#include "TabRowControl.h"
#include "ColorHelper.h"
#include "DebugTapConnection.h"
#include "SettingsTab.h"

using namespace winrt;
using namespace winrt::Windows::Foundation::Collections;
using namespace winrt::Windows::UI::Xaml;
using namespace winrt::Windows::UI::Xaml::Controls;
using namespace winrt::Windows::UI::Core;
using namespace winrt::Windows::System;
using namespace winrt::Windows::ApplicationModel::DataTransfer;
using namespace winrt::Windows::UI::Text;
using namespace winrt::Microsoft::Terminal;
using namespace winrt::Microsoft::Terminal::TerminalControl;
using namespace winrt::Microsoft::Terminal::TerminalConnection;
using namespace winrt::Microsoft::Terminal::Settings::Model;
using namespace ::TerminalApp;
using namespace ::Microsoft::Console;

namespace winrt
{
    namespace MUX = Microsoft::UI::Xaml;
    namespace WUX = Windows::UI::Xaml;
    using IInspectable = Windows::Foundation::IInspectable;
}

namespace winrt::TerminalApp::implementation
{
    TerminalPage::TerminalPage() :
<<<<<<< HEAD
        _tabs{ winrt::single_threaded_observable_vector<TerminalApp::ITab>() },
=======
        _tabs{ winrt::single_threaded_observable_vector<TerminalApp::Tab>() },
        _mruTabActions{ winrt::single_threaded_vector<Command>() },
>>>>>>> 895ac06d
        _startupActions{ winrt::single_threaded_vector<ActionAndArgs>() }
    {
        InitializeComponent();
    }

    // Function Description:
    // - Recursively check our commands to see if there's a keybinding for
    //   exactly their action. If there is, label that command with the text
    //   corresponding to that key chord.
    // - Will recurse into nested commands as well.
    // Arguments:
    // - settings: The settings who's keybindings we should use to look up the key chords from
    // - commands: The list of commands to label.
    static void _recursiveUpdateCommandKeybindingLabels(CascadiaSettings settings,
                                                        IMapView<winrt::hstring, Command> commands)
    {
        for (const auto& nameAndCmd : commands)
        {
            const auto& command = nameAndCmd.Value();
            // If there's a keybinding that's bound to exactly this command,
            // then get the string for that keychord and display it as a
            // part of the command in the UI. Each Command's KeyChordText is
            // unset by default, so we don't need to worry about clearing it
            // if there isn't a key associated with it.
            auto keyChord{ settings.KeyMap().GetKeyBindingForActionWithArgs(command.Action()) };

            if (keyChord)
            {
                command.KeyChordText(KeyChordSerialization::ToString(keyChord));
            }
            if (command.HasNestedCommands())
            {
                _recursiveUpdateCommandKeybindingLabels(settings, command.NestedCommands());
            }
        }
    }

    winrt::fire_and_forget TerminalPage::SetSettings(CascadiaSettings settings, bool needRefreshUI)
    {
        _settings = settings;
        if (needRefreshUI)
        {
            _RefreshUIForSettingsReload();
        }

        auto weakThis{ get_weak() };
        co_await winrt::resume_foreground(Dispatcher());
        if (auto page{ weakThis.get() })
        {
            _UpdateCommandsForPalette();
            CommandPalette().SetKeyBindings(*_bindings);
        }
    }

    void TerminalPage::Create()
    {
        // Hookup the key bindings
        _HookupKeyBindings(_settings.KeyMap());

        _tabContent = this->TabContent();
        _tabRow = this->TabRow();
        _tabView = _tabRow.TabView();
        _rearranging = false;

        // GH#2455 - Make sure to try/catch calls to Application::Current,
        // because that _won't_ be an instance of TerminalApp::App in the
        // LocalTests
        auto isElevated = false;
        try
        {
            // GH#3581 - There's a platform limitation that causes us to crash when we rearrange tabs.
            // Xaml tries to send a drag visual (to wit: a screenshot) to the drag hosting process,
            // but that process is running at a different IL than us.
            // For now, we're disabling elevated drag.
            isElevated = ::winrt::Windows::UI::Xaml::Application::Current().as<::winrt::TerminalApp::App>().Logic().IsElevated();
        }
        CATCH_LOG();

        _tabView.CanReorderTabs(!isElevated);
        _tabView.CanDragTabs(!isElevated);

        _tabView.TabDragStarting([weakThis{ get_weak() }](auto&& /*o*/, auto&& /*a*/) {
            if (auto page{ weakThis.get() })
            {
                page->_rearranging = true;
                page->_rearrangeFrom = std::nullopt;
                page->_rearrangeTo = std::nullopt;
            }
        });

        _tabView.TabDragCompleted([weakThis{ get_weak() }](auto&& /*o*/, auto&& /*a*/) {
            if (auto page{ weakThis.get() })
            {
                auto& from{ page->_rearrangeFrom };
                auto& to{ page->_rearrangeTo };

                if (from.has_value() && to.has_value() && to != from)
                {
                    auto& tabs{ page->_tabs };
                    auto tab = tabs.GetAt(from.value());
                    tabs.RemoveAt(from.value());
                    tabs.InsertAt(to.value(), tab);
                    page->_UpdateTabIndices();
                }

                page->_rearranging = false;
                from = std::nullopt;
                to = std::nullopt;
            }
        });

        auto tabRowImpl = winrt::get_self<implementation::TabRowControl>(_tabRow);
        _newTabButton = tabRowImpl->NewTabButton();

        if (_settings.GlobalSettings().ShowTabsInTitlebar())
        {
            // Remove the TabView from the page. We'll hang on to it, we need to
            // put it in the titlebar.
            uint32_t index = 0;
            if (this->Root().Children().IndexOf(_tabRow, index))
            {
                this->Root().Children().RemoveAt(index);
            }

            // Inform the host that our titlebar content has changed.
            _setTitleBarContentHandlers(*this, _tabRow);
        }

        // Hookup our event handlers to the ShortcutActionDispatch
        _RegisterActionCallbacks();

        //Event Bindings (Early)
        _newTabButton.Click([weakThis{ get_weak() }](auto&&, auto&&) {
            if (auto page{ weakThis.get() })
            {
                // if alt is pressed, open a pane
                const CoreWindow window = CoreWindow::GetForCurrentThread();
                const auto rAltState = window.GetKeyState(VirtualKey::RightMenu);
                const auto lAltState = window.GetKeyState(VirtualKey::LeftMenu);
                const bool altPressed = WI_IsFlagSet(lAltState, CoreVirtualKeyStates::Down) ||
                                        WI_IsFlagSet(rAltState, CoreVirtualKeyStates::Down);

                // Check for DebugTap
                bool debugTap = page->_settings.GlobalSettings().DebugFeaturesEnabled() &&
                                WI_IsFlagSet(lAltState, CoreVirtualKeyStates::Down) &&
                                WI_IsFlagSet(rAltState, CoreVirtualKeyStates::Down);

                if (altPressed && !debugTap)
                {
                    page->_SplitPane(SplitState::Automatic,
                                     SplitType::Manual,
                                     nullptr);
                }
                else
                {
                    page->_OpenNewTab(nullptr);
                }
            }
        });
        _tabView.SelectionChanged({ this, &TerminalPage::_OnTabSelectionChanged });
        _tabView.TabCloseRequested({ this, &TerminalPage::_OnTabCloseRequested });
        _tabView.TabItemsChanged({ this, &TerminalPage::_OnTabItemsChanged });

        _CreateNewTabFlyout();

        _UpdateTabWidthMode();

        _tabContent.SizeChanged({ this, &TerminalPage::_OnContentSizeChanged });

        CommandPalette().SetDispatch(*_actionDispatch);
        // When the visibility of the command palette changes to "collapsed",
        // the palette has been closed. Toss focus back to the currently active
        // control.
        CommandPalette().RegisterPropertyChangedCallback(UIElement::VisibilityProperty(), [this](auto&&, auto&&) {
            if (CommandPalette().Visibility() == Visibility::Collapsed)
            {
                _CommandPaletteClosed(nullptr, nullptr);
            }
        });

        // Settings AllowDependentAnimations will affect whether animations are
        // enabled application-wide, so we don't need to check it each time we
        // want to create an animation.
        WUX::Media::Animation::Timeline::AllowDependentAnimations(!_settings.GlobalSettings().DisableAnimations());

        // Once the page is actually laid out on the screen, trigger all our
        // startup actions. Things like Panes need to know at least how big the
        // window will be, so they can subdivide that space.
        //
        // _OnFirstLayout will remove this handler so it doesn't get called more than once.
        _layoutUpdatedRevoker = _tabContent.LayoutUpdated(winrt::auto_revoke, { this, &TerminalPage::_OnFirstLayout });
    }

    // Method Description:
    // - This method is called once on startup, on the first LayoutUpdated event.
    //   We'll use this event to know that we have an ActualWidth and
    //   ActualHeight, so we can now attempt to process our list of startup
    //   actions.
    // - We'll remove this event handler when the event is first handled.
    // - If there are no startup actions, we'll open a single tab with the
    //   default profile.
    // Arguments:
    // - <unused>
    // Return Value:
    // - <none>
    void TerminalPage::_OnFirstLayout(const IInspectable& /*sender*/, const IInspectable& /*eventArgs*/)
    {
        // Only let this succeed once.
        _layoutUpdatedRevoker.revoke();

        // This event fires every time the layout changes, but it is always the
        // last one to fire in any layout change chain. That gives us great
        // flexibility in finding the right point at which to initialize our
        // renderer (and our terminal). Any earlier than the last layout update
        // and we may not know the terminal's starting size.
        if (_startupState == StartupState::NotInitialized)
        {
            _startupState = StartupState::InStartup;
            if (_startupActions.Size() == 0)
            {
                _OpenNewTab(nullptr);

                _CompleteInitialization();
            }
            else
            {
                _ProcessStartupActions(_startupActions, true);
            }
        }
    }

    // Method Description:
    // - Process all the startup actions in the provided list of startup
    //   actions. We'll do this all at once here.
    // Arguments:
    // - actions: a winrt vector of actions to process. Note that this must NOT
    //   be an IVector&, because we need the collection to be accessible on the
    //   other side of the co_await.
    // - initial: if true, we're parsing these args during startup, and we
    //   should fire an Initialized event.
    // Return Value:
    // - <none>
    winrt::fire_and_forget TerminalPage::_ProcessStartupActions(Windows::Foundation::Collections::IVector<ActionAndArgs> actions,
                                                                const bool initial)
    {
        // If there are no actions left, do nothing.
        if (actions.Size() == 0)
        {
            return;
        }
        auto weakThis{ get_weak() };

        // Handle it on a subsequent pass of the UI thread.
        co_await winrt::resume_foreground(Dispatcher(), CoreDispatcherPriority::Normal);
        if (auto page{ weakThis.get() })
        {
            for (const auto& action : actions)
            {
                if (auto page{ weakThis.get() })
                {
                    _actionDispatch->DoAction(action);
                }
                else
                {
                    co_return;
                }
            }
        }
        if (initial)
        {
            _CompleteInitialization();
        }
    }

    // Method Description:
    // - Perform and steps that need to be done once our initial state is all
    //   set up. This includes entering fullscreen mode and firing our
    //   Initialized event.
    // Arguments:
    // - <none>
    // Return Value:
    // - <none>
    void TerminalPage::_CompleteInitialization()
    {
        _startupState = StartupState::Initialized;
        _InitializedHandlers(*this, nullptr);
    }

    // Method Description:
    // - Show a dialog with "About" information. Displays the app's Display
    //   Name, version, getting started link, documentation link, release
    //   Notes link, and privacy policy link.
    void TerminalPage::_ShowAboutDialog()
    {
        if (auto presenter{ _dialogPresenter.get() })
        {
            presenter.ShowDialog(FindName(L"AboutDialog").try_as<WUX::Controls::ContentDialog>());
        }
    }

    winrt::hstring TerminalPage::ApplicationDisplayName()
    {
        return CascadiaSettings::ApplicationDisplayName();
    }

    winrt::hstring TerminalPage::ApplicationVersion()
    {
        return CascadiaSettings::ApplicationVersion();
    }

    void TerminalPage::_ThirdPartyNoticesOnClick(const IInspectable& /*sender*/, const Windows::UI::Xaml::RoutedEventArgs& /*eventArgs*/)
    {
        std::filesystem::path currentPath{ wil::GetModuleFileNameW<std::wstring>(nullptr) };
        currentPath.replace_filename(L"NOTICE.html");
        ShellExecute(nullptr, nullptr, currentPath.c_str(), nullptr, nullptr, SW_SHOW);
    }

    // Method Description:
    // - Displays a dialog for warnings found while closing the terminal app using
    //   key binding with multiple tabs opened. Display messages to warn user
    //   that more than 1 tab is opened, and once the user clicks the OK button, remove
    //   all the tabs and shut down and app. If cancel is clicked, the dialog will close
    // - Only one dialog can be visible at a time. If another dialog is visible
    //   when this is called, nothing happens. See _ShowDialog for details
    void TerminalPage::_ShowCloseWarningDialog()
    {
        if (auto presenter{ _dialogPresenter.get() })
        {
            presenter.ShowDialog(FindName(L"CloseAllDialog").try_as<WUX::Controls::ContentDialog>());
        }
    }

    // Method Description:
    // - Displays a dialog to warn the user about the fact that the text that
    //   they are trying to paste contains the "new line" character which can
    //   have the effect of starting commands without the user's knowledge if
    //   it is pasted on a shell where the "new line" character marks the end
    //   of a command.
    // - Only one dialog can be visible at a time. If another dialog is visible
    //   when this is called, nothing happens. See _ShowDialog for details
    winrt::Windows::Foundation::IAsyncOperation<ContentDialogResult> TerminalPage::_ShowMultiLinePasteWarningDialog()
    {
        if (auto presenter{ _dialogPresenter.get() })
        {
            co_return co_await presenter.ShowDialog(FindName(L"MultiLinePasteDialog").try_as<WUX::Controls::ContentDialog>());
        }
        co_return ContentDialogResult::None;
    }

    // Method Description:
    // - Displays a dialog to warn the user about the fact that the text that
    //   they are trying to paste is very long, in case they did not mean to
    //   paste it but pressed the paste shortcut by accident.
    // - Only one dialog can be visible at a time. If another dialog is visible
    //   when this is called, nothing happens. See _ShowDialog for details
    winrt::Windows::Foundation::IAsyncOperation<ContentDialogResult> TerminalPage::_ShowLargePasteWarningDialog()
    {
        if (auto presenter{ _dialogPresenter.get() })
        {
            co_return co_await presenter.ShowDialog(FindName(L"LargePasteDialog").try_as<WUX::Controls::ContentDialog>());
        }
        co_return ContentDialogResult::None;
    }

    // Method Description:
    // - Builds the flyout (dropdown) attached to the new tab button, and
    //   attaches it to the button. Populates the flyout with one entry per
    //   Profile, displaying the profile's name. Clicking each flyout item will
    //   open a new tab with that profile.
    //   Below the profiles are the static menu items: settings, feedback
    void TerminalPage::_CreateNewTabFlyout()
    {
        auto newTabFlyout = WUX::Controls::MenuFlyout{};
        auto keyBindings = _settings.KeyMap();

        const auto defaultProfileGuid = _settings.GlobalSettings().DefaultProfile();
        // the number of profiles should not change in the loop for this to work
        auto const profileCount = gsl::narrow_cast<int>(_settings.Profiles().Size());
        for (int profileIndex = 0; profileIndex < profileCount; profileIndex++)
        {
            const auto profile = _settings.Profiles().GetAt(profileIndex);
            auto profileMenuItem = WUX::Controls::MenuFlyoutItem{};

            // Add the keyboard shortcuts based on the number of profiles defined
            // Look for a keychord that is bound to the equivalent
            // NewTab(ProfileIndex=N) action
            NewTerminalArgs newTerminalArgs{ profileIndex };
            NewTabArgs newTabArgs{ newTerminalArgs };
            ActionAndArgs actionAndArgs{ ShortcutAction::NewTab, newTabArgs };
            auto profileKeyChord{ keyBindings.GetKeyBindingForActionWithArgs(actionAndArgs) };

            // make sure we find one to display
            if (profileKeyChord)
            {
                _SetAcceleratorForMenuItem(profileMenuItem, profileKeyChord);
            }

            auto profileName = profile.Name();
            profileMenuItem.Text(profileName);

            // If there's an icon set for this profile, set it as the icon for
            // this flyout item.
            if (!profile.Icon().empty())
            {
                const auto iconSource{ IconPathConverter().IconSourceWUX(profile.Icon()) };

                WUX::Controls::IconSourceElement iconElement;
                iconElement.IconSource(iconSource);
                profileMenuItem.Icon(iconElement);
                Automation::AutomationProperties::SetAccessibilityView(iconElement, Automation::Peers::AccessibilityView::Raw);
            }

            if (profile.Guid() == defaultProfileGuid)
            {
                // Contrast the default profile with others in font weight.
                profileMenuItem.FontWeight(FontWeights::Bold());
            }

            auto newTabRun = WUX::Documents::Run();
            newTabRun.Text(RS_(L"NewTabRun/Text"));
            auto newPaneRun = WUX::Documents::Run();
            newPaneRun.Text(RS_(L"NewPaneRun/Text"));
            newPaneRun.FontStyle(FontStyle::Italic);

            auto textBlock = WUX::Controls::TextBlock{};
            textBlock.Inlines().Append(newTabRun);
            textBlock.Inlines().Append(WUX::Documents::LineBreak{});
            textBlock.Inlines().Append(newPaneRun);

            auto toolTip = WUX::Controls::ToolTip{};
            toolTip.Content(textBlock);
            WUX::Controls::ToolTipService::SetToolTip(profileMenuItem, toolTip);

            profileMenuItem.Click([profileIndex, weakThis{ get_weak() }](auto&&, auto&&) {
                if (auto page{ weakThis.get() })
                {
                    NewTerminalArgs newTerminalArgs{ profileIndex };

                    // if alt is pressed, open a pane
                    const CoreWindow window = CoreWindow::GetForCurrentThread();
                    const auto rAltState = window.GetKeyState(VirtualKey::RightMenu);
                    const auto lAltState = window.GetKeyState(VirtualKey::LeftMenu);
                    const bool altPressed = WI_IsFlagSet(lAltState, CoreVirtualKeyStates::Down) ||
                                            WI_IsFlagSet(rAltState, CoreVirtualKeyStates::Down);

                    // Check for DebugTap
                    bool debugTap = page->_settings.GlobalSettings().DebugFeaturesEnabled() &&
                                    WI_IsFlagSet(lAltState, CoreVirtualKeyStates::Down) &&
                                    WI_IsFlagSet(rAltState, CoreVirtualKeyStates::Down);

                    if (altPressed && !debugTap)
                    {
                        page->_SplitPane(SplitState::Automatic,
                                         SplitType::Manual,
                                         newTerminalArgs);
                    }
                    else
                    {
                        page->_OpenNewTab(newTerminalArgs);
                    }
                }
            });
            newTabFlyout.Items().Append(profileMenuItem);
        }

        // add menu separator
        auto separatorItem = WUX::Controls::MenuFlyoutSeparator{};
        newTabFlyout.Items().Append(separatorItem);

        // add static items
        {
            // GH#2455 - Make sure to try/catch calls to Application::Current,
            // because that _won't_ be an instance of TerminalApp::App in the
            // LocalTests
            auto isUwp = false;
            try
            {
                isUwp = ::winrt::Windows::UI::Xaml::Application::Current().as<::winrt::TerminalApp::App>().Logic().IsUwp();
            }
            CATCH_LOG();

            if (!isUwp)
            {
                // Create the settings button.
                auto settingsItem = WUX::Controls::MenuFlyoutItem{};
                settingsItem.Text(RS_(L"SettingsMenuItem"));

                WUX::Controls::SymbolIcon ico{};
                ico.Symbol(WUX::Controls::Symbol::Setting);
                settingsItem.Icon(ico);

                settingsItem.Click({ this, &TerminalPage::_SettingsButtonOnClick });
                newTabFlyout.Items().Append(settingsItem);

                auto settingsKeyChord = keyBindings.GetKeyBindingForAction(ShortcutAction::OpenSettings);
                if (settingsKeyChord)
                {
                    _SetAcceleratorForMenuItem(settingsItem, settingsKeyChord);
                }

                // Create the feedback button.
                auto feedbackFlyout = WUX::Controls::MenuFlyoutItem{};
                feedbackFlyout.Text(RS_(L"FeedbackMenuItem"));

                WUX::Controls::FontIcon feedbackIcon{};
                feedbackIcon.Glyph(L"\xE939");
                feedbackIcon.FontFamily(Media::FontFamily{ L"Segoe MDL2 Assets" });
                feedbackFlyout.Icon(feedbackIcon);

                feedbackFlyout.Click({ this, &TerminalPage::_FeedbackButtonOnClick });
                newTabFlyout.Items().Append(feedbackFlyout);
            }

            // Create the about button.
            auto aboutFlyout = WUX::Controls::MenuFlyoutItem{};
            aboutFlyout.Text(RS_(L"AboutMenuItem"));

            WUX::Controls::SymbolIcon aboutIcon{};
            aboutIcon.Symbol(WUX::Controls::Symbol::Help);
            aboutFlyout.Icon(aboutIcon);

            aboutFlyout.Click({ this, &TerminalPage::_AboutButtonOnClick });
            newTabFlyout.Items().Append(aboutFlyout);
        }

        _newTabButton.Flyout(newTabFlyout);
    }

    // Function Description:
    // Called when the openNewTabDropdown keybinding is used.
    // Adds the flyout show option to left-align the dropdown with the split button.
    // Shows the dropdown flyout.
    void TerminalPage::_OpenNewTabDropdown()
    {
        WUX::Controls::Primitives::FlyoutShowOptions options{};
        options.Placement(WUX::Controls::Primitives::FlyoutPlacementMode::BottomEdgeAlignedLeft);
        _newTabButton.Flyout().ShowAt(_newTabButton, options);
    }

    // Method Description:
    // - Open a new tab. This will create the TerminalControl hosting the
    //   terminal, and add a new Tab to our list of tabs. The method can
    //   optionally be provided a NewTerminalArgs, which will be used to create
    //   a tab using the values in that object.
    // Arguments:
    // - newTerminalArgs: An object that may contain a blob of parameters to
    //   control which profile is created and with possible other
    //   configurations. See TerminalSettings::BuildSettings for more details.
    void TerminalPage::_OpenNewTab(const NewTerminalArgs& newTerminalArgs)
    try
    {
        auto [profileGuid, settings] = TerminalSettings::BuildSettings(_settings, newTerminalArgs, *_bindings);

        _CreateNewTabFromSettings(profileGuid, settings);

        const uint32_t tabCount = _tabs.Size();
        const bool usedManualProfile = (newTerminalArgs != nullptr) &&
                                       (newTerminalArgs.ProfileIndex() != nullptr ||
                                        newTerminalArgs.Profile().empty());

        // Lookup the name of the color scheme used by this profile.
        const auto scheme = _settings.GetColorSchemeForProfile(profileGuid);
        // If they explicitly specified `null` as the scheme (indicating _no_ scheme), log
        // that as the empty string.
        const auto schemeName = scheme ? scheme.Name() : L"\0";

        TraceLoggingWrite(
            g_hTerminalAppProvider, // handle to TerminalApp tracelogging provider
            "TabInformation",
            TraceLoggingDescription("Event emitted upon new tab creation in TerminalApp"),
            TraceLoggingUInt32(1u, "EventVer", "Version of this event"),
            TraceLoggingUInt32(tabCount, "TabCount", "Count of tabs currently opened in TerminalApp"),
            TraceLoggingBool(usedManualProfile, "ProfileSpecified", "Whether the new tab specified a profile explicitly"),
            TraceLoggingGuid(profileGuid, "ProfileGuid", "The GUID of the profile spawned in the new tab"),
            TraceLoggingBool(settings.UseAcrylic(), "UseAcrylic", "The acrylic preference from the settings"),
            TraceLoggingFloat64(settings.TintOpacity(), "TintOpacity", "Opacity preference from the settings"),
            TraceLoggingWideString(settings.FontFace().c_str(), "FontFace", "Font face chosen in the settings"),
            TraceLoggingWideString(schemeName.data(), "SchemeName", "Color scheme set in the settings"),
            TraceLoggingKeyword(MICROSOFT_KEYWORD_MEASURES),
            TelemetryPrivacyDataTag(PDT_ProductAndServicePerformance));
    }
    CATCH_LOG();

    winrt::fire_and_forget TerminalPage::_RemoveOnCloseRoutine(Microsoft::UI::Xaml::Controls::TabViewItem tabViewItem, winrt::com_ptr<TerminalPage> page)
    {
        co_await winrt::resume_foreground(page->_tabView.Dispatcher());

        page->_RemoveTabViewItem(tabViewItem);
    }

    // Method Description:
    // - Creates a new tab with the given settings. If the tab bar is not being
    //      currently displayed, it will be shown.
    // Arguments:
    // - settings: the TerminalSettings object to use to create the TerminalControl with.
    void TerminalPage::_CreateNewTabFromSettings(GUID profileGuid, TerminalApp::TerminalSettings settings)
    {
        // Initialize the new tab

        // Create a connection based on the values in our settings object.
        auto connection = _CreateConnectionFromSettings(profileGuid, settings);

        TerminalConnection::ITerminalConnection debugConnection{ nullptr };
        if (_settings.GlobalSettings().DebugFeaturesEnabled())
        {
            const CoreWindow window = CoreWindow::GetForCurrentThread();
            const auto rAltState = window.GetKeyState(VirtualKey::RightMenu);
            const auto lAltState = window.GetKeyState(VirtualKey::LeftMenu);
            const bool bothAltsPressed = WI_IsFlagSet(lAltState, CoreVirtualKeyStates::Down) &&
                                         WI_IsFlagSet(rAltState, CoreVirtualKeyStates::Down);
            if (bothAltsPressed)
            {
                std::tie(connection, debugConnection) = OpenDebugTapConnection(connection);
            }
        }

        TermControl term{ settings, connection };

        auto newTabImpl = winrt::make_self<TerminalTab>(profileGuid, term);
        _MakeSwitchToTabCommand(*newTabImpl, _tabs.Size());

        // Add the new tab to the list of our tabs.
        _tabs.Append(*newTabImpl);
        _mruTabActions.Append(newTabImpl->SwitchToTabCommand());

        newTabImpl->SetDispatch(*_actionDispatch);

        // Give the tab its index in the _tabs vector so it can manage its own SwitchToTab command.
        _UpdateTabIndices();

        // Hookup our event handlers to the new terminal
        _RegisterTerminalEvents(term, *newTabImpl);

        // Don't capture a strong ref to the tab. If the tab is removed as this
        // is called, we don't really care anymore about handling the event.
        auto weakTab = make_weak(newTabImpl);

        // When the tab's active pane changes, we'll want to lookup a new icon
        // for it. The Title change will be propagated upwards through the tab's
        // PropertyChanged event handler.
        newTabImpl->ActivePaneChanged([weakTab, weakThis{ get_weak() }]() {
            auto page{ weakThis.get() };
            auto tab{ weakTab.get() };

            if (page && tab)
            {
                // Possibly update the icon of the tab.
                page->_UpdateTabIcon(*tab);
            }
        });

        auto tabViewItem = newTabImpl->TabViewItem();
        _tabView.TabItems().Append(tabViewItem);
        _ReapplyCompactTabSize();

        // Set this tab's icon to the icon from the user's profile
        const auto profile = _settings.FindProfile(profileGuid);
        if (profile != nullptr && !profile.Icon().empty())
        {
            newTabImpl->UpdateIcon(profile.Icon());
        }

        tabViewItem.PointerPressed({ this, &TerminalPage::_OnTabClick });

        // When the tab is closed, remove it from our list of tabs.
        newTabImpl->Closed([tabViewItem, weakThis{ get_weak() }](auto&& /*s*/, auto&& /*e*/) {
            if (auto page{ weakThis.get() })
            {
                page->_RemoveOnCloseRoutine(tabViewItem, page);
            }
        });

        if (debugConnection) // this will only be set if global debugging is on and tap is active
        {
            TermControl newControl{ settings, debugConnection };
            _RegisterTerminalEvents(newControl, *newTabImpl);
            // Split (auto) with the debug tap.
            newTabImpl->SplitPane(SplitState::Automatic, profileGuid, newControl);
        }

        // This kicks off TabView::SelectionChanged, in response to which
        // we'll attach the terminal's Xaml control to the Xaml root.
        _tabView.SelectedItem(tabViewItem);
    }

    // Method Description:
    // - Creates a new connection based on the profile settings
    // Arguments:
    // - the profile GUID we want the settings from
    // - the terminal settings
    // Return value:
    // - the desired connection
    TerminalConnection::ITerminalConnection TerminalPage::_CreateConnectionFromSettings(GUID profileGuid,
                                                                                        TerminalApp::TerminalSettings settings)
    {
        const auto profile = _settings.FindProfile(profileGuid);

        TerminalConnection::ITerminalConnection connection{ nullptr };

        winrt::guid connectionType{};
        winrt::guid sessionGuid{};

        const auto hasConnectionType = profile.HasConnectionType();
        if (hasConnectionType)
        {
            connectionType = profile.ConnectionType();
        }

        if (hasConnectionType &&
            connectionType == TerminalConnection::AzureConnection::ConnectionType() &&
            TerminalConnection::AzureConnection::IsAzureConnectionAvailable())
        {
            // TODO GH#4661: Replace this with directly using the AzCon when our VT is better
            std::filesystem::path azBridgePath{ wil::GetModuleFileNameW<std::wstring>(nullptr) };
            azBridgePath.replace_filename(L"TerminalAzBridge.exe");
            connection = TerminalConnection::ConptyConnection(azBridgePath.wstring(),
                                                              L".",
                                                              L"Azure",
                                                              nullptr,
                                                              settings.InitialRows(),
                                                              settings.InitialCols(),
                                                              winrt::guid());
        }

        else
        {
            std::wstring guidWString = Utils::GuidToString(profileGuid);

            StringMap envMap{};
            envMap.Insert(L"WT_PROFILE_ID", guidWString);
            envMap.Insert(L"WSLENV", L"WT_PROFILE_ID");

            auto conhostConn = TerminalConnection::ConptyConnection(
                settings.Commandline(),
                settings.StartingDirectory(),
                settings.StartingTitle(),
                envMap.GetView(),
                settings.InitialRows(),
                settings.InitialCols(),
                winrt::guid());

            sessionGuid = conhostConn.Guid();
            connection = conhostConn;
        }

        TraceLoggingWrite(
            g_hTerminalAppProvider,
            "ConnectionCreated",
            TraceLoggingDescription("Event emitted upon the creation of a connection"),
            TraceLoggingGuid(connectionType, "ConnectionTypeGuid", "The type of the connection"),
            TraceLoggingGuid(profileGuid, "ProfileGuid", "The profile's GUID"),
            TraceLoggingGuid(sessionGuid, "SessionGuid", "The WT_SESSION's GUID"),
            TraceLoggingKeyword(MICROSOFT_KEYWORD_MEASURES),
            TelemetryPrivacyDataTag(PDT_ProductAndServicePerformance));

        return connection;
    }

    // Method Description:
    // - Called when the settings button is clicked. Launches a background
    //   thread to open the settings file in the default JSON editor.
    // Arguments:
    // - <none>
    // Return Value:
    // - <none>
    void TerminalPage::_SettingsButtonOnClick(const IInspectable&,
                                              const RoutedEventArgs&)
    {
        const CoreWindow window = CoreWindow::GetForCurrentThread();
        const auto rAltState = window.GetKeyState(VirtualKey::RightMenu);
        const auto lAltState = window.GetKeyState(VirtualKey::LeftMenu);
        const bool altPressed = WI_IsFlagSet(lAltState, CoreVirtualKeyStates::Down) ||
                                WI_IsFlagSet(rAltState, CoreVirtualKeyStates::Down);

        const auto target = altPressed ? SettingsTarget::DefaultsFile : SettingsTarget::SettingsFile;
        _LaunchSettings(target);
    }

    // Method Description:
    // - Called when the feedback button is clicked. Launches github in your
    //   default browser, navigated to the "issues" page of the Terminal repo.
    void TerminalPage::_FeedbackButtonOnClick(const IInspectable&,
                                              const RoutedEventArgs&)
    {
        const auto feedbackUriValue = RS_(L"FeedbackUriValue");
        winrt::Windows::Foundation::Uri feedbackUri{ feedbackUriValue };

        winrt::Windows::System::Launcher::LaunchUriAsync(feedbackUri);
    }

    // Method Description:
    // - Called when the about button is clicked. See _ShowAboutDialog for more info.
    // Arguments:
    // - <unused>
    // Return Value:
    // - <none>
    void TerminalPage::_AboutButtonOnClick(const IInspectable&,
                                           const RoutedEventArgs&)
    {
        _ShowAboutDialog();
    }

    // Method Description:
    // - Configure the AppKeyBindings to use our ShortcutActionDispatch and the updated KeyMapping
    // as the object to handle dispatching ShortcutAction events.
    // Arguments:
    // - bindings: A AppKeyBindings object to wire up with our event handlers
    void TerminalPage::_HookupKeyBindings(const KeyMapping& keymap) noexcept
    {
        _bindings->SetDispatch(*_actionDispatch);
        _bindings->SetKeyMapping(keymap);
    }

    // Method Description:
    // - Register our event handlers with our ShortcutActionDispatch. The
    //   ShortcutActionDispatch is responsible for raising the appropriate
    //   events for an ActionAndArgs. WE'll handle each possible event in our
    //   own way.
    // Arguments:
    // - <none>
    void TerminalPage::_RegisterActionCallbacks()
    {
        // Hook up the ShortcutActionDispatch object's events to our handlers.
        // They should all be hooked up here, regardless of whether or not
        // there's an actual keychord for them.
        _actionDispatch->OpenNewTabDropdown({ this, &TerminalPage::_HandleOpenNewTabDropdown });
        _actionDispatch->DuplicateTab({ this, &TerminalPage::_HandleDuplicateTab });
        _actionDispatch->CloseTab({ this, &TerminalPage::_HandleCloseTab });
        _actionDispatch->ClosePane({ this, &TerminalPage::_HandleClosePane });
        _actionDispatch->CloseWindow({ this, &TerminalPage::_HandleCloseWindow });
        _actionDispatch->ScrollUp({ this, &TerminalPage::_HandleScrollUp });
        _actionDispatch->ScrollDown({ this, &TerminalPage::_HandleScrollDown });
        _actionDispatch->NextTab({ this, &TerminalPage::_HandleNextTab });
        _actionDispatch->PrevTab({ this, &TerminalPage::_HandlePrevTab });
        _actionDispatch->SendInput({ this, &TerminalPage::_HandleSendInput });
        _actionDispatch->SplitPane({ this, &TerminalPage::_HandleSplitPane });
        _actionDispatch->TogglePaneZoom({ this, &TerminalPage::_HandleTogglePaneZoom });
        _actionDispatch->ScrollUpPage({ this, &TerminalPage::_HandleScrollUpPage });
        _actionDispatch->ScrollDownPage({ this, &TerminalPage::_HandleScrollDownPage });
        _actionDispatch->OpenSettings({ this, &TerminalPage::_HandleOpenSettings });
        _actionDispatch->PasteText({ this, &TerminalPage::_HandlePasteText });
        _actionDispatch->NewTab({ this, &TerminalPage::_HandleNewTab });
        _actionDispatch->SwitchToTab({ this, &TerminalPage::_HandleSwitchToTab });
        _actionDispatch->ResizePane({ this, &TerminalPage::_HandleResizePane });
        _actionDispatch->MoveFocus({ this, &TerminalPage::_HandleMoveFocus });
        _actionDispatch->CopyText({ this, &TerminalPage::_HandleCopyText });
        _actionDispatch->AdjustFontSize({ this, &TerminalPage::_HandleAdjustFontSize });
        _actionDispatch->Find({ this, &TerminalPage::_HandleFind });
        _actionDispatch->ResetFontSize({ this, &TerminalPage::_HandleResetFontSize });
        _actionDispatch->ToggleRetroEffect({ this, &TerminalPage::_HandleToggleRetroEffect });
        _actionDispatch->ToggleFocusMode({ this, &TerminalPage::_HandleToggleFocusMode });
        _actionDispatch->ToggleFullscreen({ this, &TerminalPage::_HandleToggleFullscreen });
        _actionDispatch->ToggleAlwaysOnTop({ this, &TerminalPage::_HandleToggleAlwaysOnTop });
        _actionDispatch->ToggleCommandPalette({ this, &TerminalPage::_HandleToggleCommandPalette });
        _actionDispatch->SetColorScheme({ this, &TerminalPage::_HandleSetColorScheme });
        _actionDispatch->SetTabColor({ this, &TerminalPage::_HandleSetTabColor });
        _actionDispatch->OpenTabColorPicker({ this, &TerminalPage::_HandleOpenTabColorPicker });
        _actionDispatch->RenameTab({ this, &TerminalPage::_HandleRenameTab });
        _actionDispatch->ExecuteCommandline({ this, &TerminalPage::_HandleExecuteCommandline });
        _actionDispatch->CloseOtherTabs({ this, &TerminalPage::_HandleCloseOtherTabs });
        _actionDispatch->CloseTabsAfter({ this, &TerminalPage::_HandleCloseTabsAfter });
        _actionDispatch->TabSearch({ this, &TerminalPage::_HandleOpenTabSearch });
    }

    // Method Description:
    // - Get the title of the currently focused terminal control. If this tab is
    //   the focused tab, then also bubble this title to any listeners of our
    //   TitleChanged event.
    // Arguments:
    // - tab: the Tab to update the title for.
    void TerminalPage::_UpdateTitle(const TerminalTab& tab)
    {
        auto newTabTitle = tab.Title();

        if (_settings.GlobalSettings().ShowTitleInTitlebar() &&
            tab.FocusState() != FocusState::Unfocused)
        {
            _titleChangeHandlers(*this, newTabTitle);
        }
    }

    // Method Description:
    // - Get the icon of the currently focused terminal control, and set its
    //   tab's icon to that icon.
    // Arguments:
    // - tab: the Tab to update the title for.
    void TerminalPage::_UpdateTabIcon(TerminalTab& tab)
    {
        const auto lastFocusedProfileOpt = tab.GetFocusedProfile();
        if (lastFocusedProfileOpt.has_value())
        {
            const auto lastFocusedProfile = lastFocusedProfileOpt.value();
            const auto matchingProfile = _settings.FindProfile(lastFocusedProfile);
            if (matchingProfile)
            {
                tab.UpdateIcon(matchingProfile.Icon());
            }
            else
            {
                tab.UpdateIcon({});
            }
        }
    }

    // Method Description:
    // - Handle changes to the tab width set by the user
    void TerminalPage::_UpdateTabWidthMode()
    {
        _tabView.TabWidthMode(_settings.GlobalSettings().TabWidthMode());
    }

    // Method Description:
    // - Handle changes in tab layout.
    void TerminalPage::_UpdateTabView()
    {
        // Never show the tab row when we're fullscreen. Otherwise:
        // Show tabs when there's more than 1, or the user has chosen to always
        // show the tab bar.
        const bool isVisible = (!_isFullscreen && !_isInFocusMode) &&
                               (_settings.GlobalSettings().ShowTabsInTitlebar() ||
                                (_tabs.Size() > 1) ||
                                _settings.GlobalSettings().AlwaysShowTabs());

        // collapse/show the tabs themselves
        _tabView.Visibility(isVisible ? Visibility::Visible : Visibility::Collapsed);

        // collapse/show the row that the tabs are in.
        // NaN is the special value XAML uses for "Auto" sizing.
        _tabRow.Height(isVisible ? NAN : 0);
    }

    // Method Description:
    // - Duplicates the current focused tab
    void TerminalPage::_DuplicateTabViewItem()
    {
        if (auto index{ _GetFocusedTabIndex() })
        {
            if (auto terminalTab = _GetTerminalTabImpl(_tabs.GetAt(*index)))
            {
                try
                {
                    // TODO: GH#5047 - In the future, we should get the Profile of
                    // the focused pane, and use that to build a new instance of the
                    // settings so we can duplicate this tab/pane.
                    //
                    // Currently, if the profile doesn't exist anymore in our
                    // settings, we'll silently do nothing.
                    //
                    // In the future, it will be preferable to just duplicate the
                    // current control's settings, but we can't do that currently,
                    // because we won't be able to create a new instance of the
                    // connection without keeping an instance of the original Profile
                    // object around.

                    const auto& profileGuid = terminalTab->GetFocusedProfile();
                    if (profileGuid.has_value())
                    {
                        const auto settings{ winrt::make<TerminalSettings>(_settings, profileGuid.value(), *_bindings) };
                        _CreateNewTabFromSettings(profileGuid.value(), settings);
                    }
                }
                CATCH_LOG();
            }
        }
    }

    // Method Description:
    // - Look for the index of the input tabView in the tabs vector,
    //   and call _RemoveTabViewItemByIndex
    // Arguments:
    // - tabViewItem: the TabViewItem in the TabView that is being removed.
    void TerminalPage::_RemoveTabViewItem(const MUX::Controls::TabViewItem& tabViewItem)
    {
        uint32_t tabIndexFromControl = 0;
        if (_tabView.TabItems().IndexOf(tabViewItem, tabIndexFromControl))
        {
            // If IndexOf returns true, we've actually got an index
            _RemoveTabViewItemByIndex(tabIndexFromControl);
        }
    }

    // Method Description:
    // - Removes the tab (both TerminalControl and XAML)
    // Arguments:
    // - tabIndex: the index of the tab to be removed
    void TerminalPage::_RemoveTabViewItemByIndex(uint32_t tabIndex)
    {
        // Removing the tab from the collection should destroy its control and disconnect its connection,
        // but it doesn't always do so. The UI tree may still be holding the control and preventing its destruction.
        auto tab{ _tabs.GetAt(tabIndex) };
        tab.Shutdown();

        uint32_t mruIndex;
        if (_mruTabActions.IndexOf(_tabs.GetAt(tabIndex).SwitchToTabCommand(), mruIndex))
        {
            _mruTabActions.RemoveAt(mruIndex);
            CommandPalette().SetTabActions(_mruTabActions);
        }

        _tabs.RemoveAt(tabIndex);
        _tabView.TabItems().RemoveAt(tabIndex);
        _UpdateTabIndices();

        // To close the window here, we need to close the hosting window.
        if (_tabs.Size() == 0)
        {
            _lastTabClosedHandlers(*this, nullptr);
        }
        else if (_isFullscreen || _rearranging)
        {
            // GH#5799 - If we're fullscreen, the TabView isn't visible. If it's
            // not Visible, it's _not_ going to raise a SelectionChanged event,
            // which is what we usually use to focus another tab. Instead, we'll
            // have to do it manually here.
            //
            // GH#5559 Similarly, we suppress _OnTabItemsChanged events during a
            // rearrange, so if a tab is closed while we're rearranging tabs, do
            // this manually.
            //
            // We can't use
            //   auto selectedIndex = _tabView.SelectedIndex();
            // Because this will always return -1 in this scenario unfortunately.
            //
            // So, what we're going to try to do is move the focus to the tab
            // to the left, within the bounds of how many tabs we have.
            //
            // EX: we have 4 tabs: [A, B, C, D]. If we close:
            // * A (tabIndex=0): We'll want to focus tab B (now in index 0)
            // * B (tabIndex=1): We'll want to focus tab A (now in index 0)
            // * C (tabIndex=2): We'll want to focus tab B (now in index 1)
            // * D (tabIndex=3): We'll want to focus tab C (now in index 2)
            const auto newSelectedIndex = std::clamp<int32_t>(tabIndex - 1, 0, _tabs.Size());
            // _UpdatedSelectedTab will do the work of setting up the new tab as
            // the focused one, and unfocusing all the others.
            _UpdatedSelectedTab(newSelectedIndex);

            // Also, we need to _manually_ set the SelectedItem of the tabView
            // here. If we don't, then the TabView will technically not have a
            // selected item at all, which can make things like ClosePane not
            // work correctly.
            auto newSelectedTab{ _tabs.GetAt(newSelectedIndex) };
            _tabView.SelectedItem(newSelectedTab.TabViewItem());
        }

        // GH#5559 - If we were in the middle of a drag/drop, end it by clearing
        // out our state.
        if (_rearranging)
        {
            _rearranging = false;
            _rearrangeFrom = std::nullopt;
            _rearrangeTo = std::nullopt;
        }
    }

    // Method Description:
    // - Connects event handlers to the TermControl for events that we want to
    //   handle. This includes:
    //    * the Copy and Paste events, for setting and retrieving clipboard data
    //      on the right thread
    //    * the TitleChanged event, for changing the text of the tab
    // Arguments:
    // - term: The newly created TermControl to connect the events for
    // - hostingTab: The Tab that's hosting this TermControl instance
    void TerminalPage::_RegisterTerminalEvents(TermControl term, TerminalTab& hostingTab)
    {
        // Add an event handler when the terminal's selection wants to be copied.
        // When the text buffer data is retrieved, we'll copy the data into the Clipboard
        term.CopyToClipboard({ this, &TerminalPage::_CopyToClipboardHandler });

        // Add an event handler when the terminal wants to paste data from the Clipboard.
        term.PasteFromClipboard({ this, &TerminalPage::_PasteFromClipboardHandler });

        term.OpenHyperlink({ this, &TerminalPage::_OpenHyperlinkHandler });

        // Bind Tab events to the TermControl and the Tab's Pane
        hostingTab.Initialize(term);

        auto weakTab{ hostingTab.get_weak() };
        auto weakThis{ get_weak() };
        // PropertyChanged is the generic mechanism by which the Tab
        // communicates changes to any of its observable properties, including
        // the Title
        hostingTab.PropertyChanged([weakTab, weakThis](auto&&, const WUX::Data::PropertyChangedEventArgs& args) {
            auto page{ weakThis.get() };
            auto tab{ weakTab.get() };
            if (page && tab)
            {
                if (args.PropertyName() == L"Title")
                {
                    page->_UpdateTitle(*tab);
                }
            }
        });

        // react on color changed events
        hostingTab.ColorSelected([weakTab, weakThis](auto&& color) {
            auto page{ weakThis.get() };
            auto tab{ weakTab.get() };

            if (page && tab && (tab->FocusState() != FocusState::Unfocused))
            {
                page->_SetNonClientAreaColors(color);
            }
        });

        hostingTab.ColorCleared([weakTab, weakThis]() {
            auto page{ weakThis.get() };
            auto tab{ weakTab.get() };

            if (page && tab && (tab->FocusState() != FocusState::Unfocused))
            {
                page->_ClearNonClientAreaColors();
            }
        });

        // TODO GH#3327: Once we support colorizing the NewTab button based on
        // the color of the tab, we'll want to make sure to call
        // _ClearNewTabButtonColor here, to reset it to the default (for the
        // newly created tab).
        // remove any colors left by other colored tabs
        // _ClearNewTabButtonColor();
    }

    // Method Description:
    // - Sets focus to the tab to the right or left the currently selected tab.
    void TerminalPage::_SelectNextTab(const bool bMoveRight)
    {
        if (_settings.GlobalSettings().UseTabSwitcher())
        {
            CommandPalette().SetTabActions(_mruTabActions);

            // Since ATS is always MRU, our focused tab index is always 0.
            // So, going next should go to index 1, and going prev should wrap to the end.
            uint32_t tabCount = _mruTabActions.Size();
            auto newTabIndex = ((tabCount + (bMoveRight ? 1 : -1)) % tabCount);

            if (CommandPalette().Visibility() == Visibility::Visible)
            {
                CommandPalette().SelectNextItem(bMoveRight);
            }
            else
            {
                CommandPalette().EnableTabSwitcherMode(false, newTabIndex);
                CommandPalette().Visibility(Visibility::Visible);
            }
        }
        else if (auto index{ _GetFocusedTabIndex() })
        {
            uint32_t tabCount = _tabs.Size();
            // Wraparound math. By adding tabCount and then calculating modulo tabCount,
            // we clamp the values to the range [0, tabCount) while still supporting moving
            // leftward from 0 to tabCount - 1.
            auto newTabIndex = ((tabCount + *index + (bMoveRight ? 1 : -1)) % tabCount);
            _SelectTab(newTabIndex);
        }
    }

    // Method Description:
    // - Sets focus to the desired tab. Returns false if the provided tabIndex
    //   is greater than the number of tabs we have.
    // - During startup, we'll immediately set the selected tab as focused.
    // - After startup, we'll dispatch an async method to set the the selected
    //   item of the TabView, which will then also trigger a
    //   TabView::SelectionChanged, handled in
    //   TerminalPage::_OnTabSelectionChanged
    // Return Value:
    // true iff we were able to select that tab index, false otherwise
    bool TerminalPage::_SelectTab(const uint32_t tabIndex)
    {
        if (tabIndex >= 0 && tabIndex < _tabs.Size())
        {
            if (_startupState == StartupState::InStartup)
            {
                auto tab{ _tabs.GetAt(tabIndex) };
                _tabView.SelectedItem(tab.TabViewItem());
                _UpdatedSelectedTab(tabIndex);
            }
            else
            {
                _SetFocusedTabIndex(tabIndex);
            }

            return true;
        }
        return false;
    }

    // Method Description:
    // - Helper to manually exit "zoom" when certain actions take place.
    //   Anything that modifies the state of the pane tree should probably
    //   un-zoom the focused pane first, so that the user can see the full pane
    //   tree again. These actions include:
    //   * Splitting a new pane
    //   * Closing a pane
    //   * Moving focus between panes
    //   * Resizing a pane
    // Arguments:
    // - <none>
    // Return Value:
    // - <none>
    void TerminalPage::_UnZoomIfNeeded()
    {
        if (auto focusedTab = _GetFocusedTab())
        {
            if (auto activeTab = _GetTerminalTabImpl(focusedTab))
            {
                if (activeTab->IsZoomed())
                {
                    // Remove the content from the tab first, so Pane::UnZoom can
                    // re-attach the content to the tree w/in the pane
                    _tabContent.Children().Clear();
                    activeTab->ExitZoom();
                    // Re-attach the tab's content to the UI tree.
                    _tabContent.Children().Append(activeTab->Content());
                }
            }
        }
    }

    // Method Description:
    // - Attempt to move focus between panes, as to focus the child on
    //   the other side of the separator. See Pane::NavigateFocus for details.
    // - Moves the focus of the currently focused tab.
    // Arguments:
    // - direction: The direction to move the focus in.
    // Return Value:
    // - <none>
    void TerminalPage::_MoveFocus(const Direction& direction)
    {
        if (auto index{ _GetFocusedTabIndex() })
        {
            if (auto terminalTab = _GetTerminalTabImpl(_tabs.GetAt(*index)))
            {
                _UnZoomIfNeeded();
                terminalTab->NavigateFocus(direction);
            }
        }
    }

    TermControl TerminalPage::_GetActiveControl()
    {
        if (auto index{ _GetFocusedTabIndex() })
        {
            if (auto terminalTab = _GetTerminalTabImpl(_tabs.GetAt(*index)))
            {
                return terminalTab->GetActiveTerminalControl();
            }
        }
        return nullptr;
    }

    // Method Description:
    // - Returns the index in our list of tabs of the currently focused tab. If
    //      no tab is currently selected, returns nullopt.
    // Return Value:
    // - the index of the currently focused tab if there is one, else nullopt
    std::optional<uint32_t> TerminalPage::_GetFocusedTabIndex() const noexcept
    {
        // GH#1117: This is a workaround because _tabView.SelectedIndex()
        //          sometimes return incorrect result after removing some tabs
        uint32_t focusedIndex;
        if (_tabView.TabItems().IndexOf(_tabView.SelectedItem(), focusedIndex))
        {
            return focusedIndex;
        }
        return std::nullopt;
    }

    // Method Description:
    // - returns a com_ptr to the currently focused tab. This might return null,
    //   so make sure to check the result!
    ITab TerminalPage::_GetFocusedTab()
    {
        if (auto index{ _GetFocusedTabIndex() })
        {
            return _tabs.GetAt(*index);
        }
        return nullptr;
    }

    // Method Description:
    // - An async method for changing the focused tab on the UI thread. This
    //   method will _only_ set the selected item of the TabView, which will
    //   then also trigger a TabView::SelectionChanged event, which we'll handle
    //   in TerminalPage::_OnTabSelectionChanged, where we'll mark the new tab
    //   as focused.
    // Arguments:
    // - tabIndex: the index in the list of tabs to focus.
    // Return Value:
    // - <none>
    winrt::fire_and_forget TerminalPage::_SetFocusedTabIndex(const uint32_t tabIndex)
    {
        // GH#1117: This is a workaround because _tabView.SelectedIndex(tabIndex)
        //          sometimes set focus to an incorrect tab after removing some tabs
        auto weakThis{ get_weak() };

        co_await winrt::resume_foreground(_tabView.Dispatcher());

        if (auto page{ weakThis.get() })
        {
            auto tabToFocus = page->_tabs.GetAt(tabIndex);
            _tabView.SelectedItem(tabToFocus.TabViewItem());
        }
    }

    // Method Description:
    // - Close the currently focused tab. Focus will move to the left, if possible.
    void TerminalPage::_CloseFocusedTab()
    {
        if (auto index{ _GetFocusedTabIndex() })
        {
            _RemoveTabViewItemByIndex(*index);
        }
    }

    // Method Description:
    // - Close the currently focused pane. If the pane is the last pane in the
    //   tab, the tab will also be closed. This will happen when we handle the
    //   tab's Closed event.
    void TerminalPage::_CloseFocusedPane()
    {
        if (auto index{ _GetFocusedTabIndex() })
        {
            if (auto terminalTab = _GetTerminalTabImpl(_tabs.GetAt(*index)))
            {
                _UnZoomIfNeeded();
                terminalTab->ClosePane();
            }
        }
    }

    // Method Description:
    // - Close the terminal app. If there is more
    //   than one tab opened, show a warning dialog.
    void TerminalPage::CloseWindow()
    {
        if (_tabs.Size() > 1 && _settings.GlobalSettings().ConfirmCloseAllTabs())
        {
            _ShowCloseWarningDialog();
        }
        else
        {
            _CloseAllTabs();
        }
    }

    // Method Description:
    // - Remove all the tabs opened and the terminal will terminate
    //   on its own when the last tab is closed.
    void TerminalPage::_CloseAllTabs()
    {
        while (_tabs.Size() != 0)
        {
            _RemoveTabViewItemByIndex(0);
        }
    }

    // Method Description:
    // - Move the viewport of the terminal of the currently focused tab up or
    //      down a number of lines. Negative values of `delta` will move the
    //      view up, and positive values will move the viewport down.
    // Arguments:
    // - delta: a number of lines to move the viewport relative to the current viewport.
    void TerminalPage::_Scroll(int delta)
    {
        if (auto index{ _GetFocusedTabIndex() })
        {
            if (auto terminalTab = _GetTerminalTabImpl(_tabs.GetAt(*index)))
            {
                terminalTab->Scroll(delta);
            }
        }
    }

    // Method Description:
    // - Split the focused pane either horizontally or vertically, and place the
    //   given TermControl into the newly created pane.
    // - If splitType == SplitState::None, this method does nothing.
    // Arguments:
    // - splitType: one value from the TerminalApp::SplitState enum, indicating how the
    //   new pane should be split from its parent.
    // - splitMode: value from TerminalApp::SplitType enum, indicating the profile to be used in the newly split pane.
    // - newTerminalArgs: An object that may contain a blob of parameters to
    //   control which profile is created and with possible other
    //   configurations. See CascadiaSettings::BuildSettings for more details.
    void TerminalPage::_SplitPane(const SplitState splitType,
                                  const SplitType splitMode,
                                  const NewTerminalArgs& newTerminalArgs)
    {
        // Do nothing if we're requesting no split.
        if (splitType == SplitState::None)
        {
            return;
        }

        auto indexOpt = _GetFocusedTabIndex();

        // Do nothing if for some reason, there's no tab in focus. We don't want to crash.
        if (!indexOpt)
        {
            return;
        }

        auto focusedTab = _GetTerminalTabImpl(_tabs.GetAt(*indexOpt));

        // Do nothing if the focused tab isn't a TerminalTab
        if (!focusedTab)
        {
            return;
        }

        try
        {
            TerminalApp::TerminalSettings controlSettings;
            GUID realGuid;
            bool profileFound = false;

            if (splitMode == SplitType::Duplicate)
            {
                std::optional<GUID> current_guid = focusedTab->GetFocusedProfile();
                if (current_guid)
                {
                    profileFound = true;
                    controlSettings = { winrt::make<TerminalSettings>(_settings, current_guid.value(), *_bindings) };
                    realGuid = current_guid.value();
                }
                // TODO: GH#5047 - In the future, we should get the Profile of
                // the focused pane, and use that to build a new instance of the
                // settings so we can duplicate this tab/pane.
                //
                // Currently, if the profile doesn't exist anymore in our
                // settings, we'll silently do nothing.
                //
                // In the future, it will be preferable to just duplicate the
                // current control's settings, but we can't do that currently,
                // because we won't be able to create a new instance of the
                // connection without keeping an instance of the original Profile
                // object around.
            }
            if (!profileFound)
            {
                std::tie(realGuid, controlSettings) = TerminalSettings::BuildSettings(_settings, newTerminalArgs, *_bindings);
            }

            const auto controlConnection = _CreateConnectionFromSettings(realGuid, controlSettings);

            const float contentWidth = ::base::saturated_cast<float>(_tabContent.ActualWidth());
            const float contentHeight = ::base::saturated_cast<float>(_tabContent.ActualHeight());
            const winrt::Windows::Foundation::Size availableSpace{ contentWidth, contentHeight };

            auto realSplitType = splitType;
            if (realSplitType == SplitState::Automatic)
            {
                realSplitType = focusedTab->PreCalculateAutoSplit(availableSpace);
            }

            const auto canSplit = focusedTab->PreCalculateCanSplit(realSplitType, availableSpace);
            if (!canSplit)
            {
                return;
            }

            TermControl newControl{ controlSettings, controlConnection };

            // Hookup our event handlers to the new terminal
            _RegisterTerminalEvents(newControl, *focusedTab);

            _UnZoomIfNeeded();

            focusedTab->SplitPane(realSplitType, realGuid, newControl);
        }
        CATCH_LOG();
    }

    // Method Description:
    // - Attempt to move a separator between panes, as to resize each child on
    //   either size of the separator. See Pane::ResizePane for details.
    // - Moves a separator on the currently focused tab.
    // Arguments:
    // - direction: The direction to move the separator in.
    // Return Value:
    // - <none>
    void TerminalPage::_ResizePane(const Direction& direction)
    {
        if (auto index{ _GetFocusedTabIndex() })
        {
            if (auto terminalTab = _GetTerminalTabImpl(_tabs.GetAt(*index)))
            {
                _UnZoomIfNeeded();
                terminalTab->ResizePane(direction);
            }
        }
    }

    // Method Description:
    // - Move the viewport of the terminal of the currently focused tab up or
    //      down a page. The page length will be dependent on the terminal view height.
    //      Negative values of `delta` will move the view up by one page, and positive values
    //      will move the viewport down by one page.
    // Arguments:
    // - delta: The direction to move the view relative to the current viewport(it
    //      is clamped between -1 and 1)
    void TerminalPage::_ScrollPage(int delta)
    {
        auto indexOpt = _GetFocusedTabIndex();
        // Do nothing if for some reason, there's no tab in focus. We don't want to crash.
        if (!indexOpt)
        {
            return;
        }

        if (auto terminalTab = _GetTerminalTabImpl(_tabs.GetAt(*indexOpt)))
        {
            delta = std::clamp(delta, -1, 1);
            const auto control = _GetActiveControl();
            const auto termHeight = control.GetViewHeight();
            terminalTab->Scroll(termHeight * delta);
        }
    }

    // Method Description:
    // - Gets the title of the currently focused terminal control. If there
    //   isn't a control selected for any reason, returns "Windows Terminal"
    // Arguments:
    // - <none>
    // Return Value:
    // - the title of the focused control if there is one, else "Windows Terminal"
    hstring TerminalPage::Title()
    {
        if (_settings.GlobalSettings().ShowTitleInTitlebar())
        {
            auto selectedIndex = _tabView.SelectedIndex();
            if (selectedIndex >= 0)
            {
                try
                {
                    if (auto focusedControl{ _GetActiveControl() })
                    {
                        return focusedControl.Title();
                    }
                }
                CATCH_LOG();
            }
        }
        return { L"Windows Terminal" };
    }

    // Method Description:
    // - Handles the special case of providing a text override for the UI shortcut due to VK_OEM issue.
    //      Looks at the flags from the KeyChord modifiers and provides a concatenated string value of all
    //      in the same order that XAML would put them as well.
    // Return Value:
    // - a string representation of the key modifiers for the shortcut
    //NOTE: This needs to be localized with https://github.com/microsoft/terminal/issues/794 if XAML framework issue not resolved before then
    static std::wstring _FormatOverrideShortcutText(KeyModifiers modifiers)
    {
        std::wstring buffer{ L"" };

        if (WI_IsFlagSet(modifiers, KeyModifiers::Ctrl))
        {
            buffer += L"Ctrl+";
        }

        if (WI_IsFlagSet(modifiers, KeyModifiers::Shift))
        {
            buffer += L"Shift+";
        }

        if (WI_IsFlagSet(modifiers, KeyModifiers::Alt))
        {
            buffer += L"Alt+";
        }

        return buffer;
    }

    // Method Description:
    // - Takes a MenuFlyoutItem and a corresponding KeyChord value and creates the accelerator for UI display.
    //   Takes into account a special case for an error condition for a comma
    // Arguments:
    // - MenuFlyoutItem that will be displayed, and a KeyChord to map an accelerator
    void TerminalPage::_SetAcceleratorForMenuItem(WUX::Controls::MenuFlyoutItem& menuItem,
                                                  const KeyChord& keyChord)
    {
#ifdef DEP_MICROSOFT_UI_XAML_708_FIXED
        // work around https://github.com/microsoft/microsoft-ui-xaml/issues/708 in case of VK_OEM_COMMA
        if (keyChord.Vkey() != VK_OEM_COMMA)
        {
            // use the XAML shortcut to give us the automatic capabilities
            auto menuShortcut = Windows::UI::Xaml::Input::KeyboardAccelerator{};

            // TODO: Modify this when https://github.com/microsoft/terminal/issues/877 is resolved
            menuShortcut.Key(static_cast<Windows::System::VirtualKey>(keyChord.Vkey()));

            // inspect the modifiers from the KeyChord and set the flags int he XAML value
            auto modifiers = AppKeyBindings::ConvertVKModifiers(keyChord.Modifiers());

            // add the modifiers to the shortcut
            menuShortcut.Modifiers(modifiers);

            // add to the menu
            menuItem.KeyboardAccelerators().Append(menuShortcut);
        }
        else // we've got a comma, so need to just use the alternate method
#endif
        {
            // extract the modifier and key to a nice format
            auto overrideString = _FormatOverrideShortcutText(keyChord.Modifiers());
            auto mappedCh = MapVirtualKeyW(keyChord.Vkey(), MAPVK_VK_TO_CHAR);
            if (mappedCh != 0)
            {
                menuItem.KeyboardAcceleratorTextOverride(overrideString + gsl::narrow_cast<wchar_t>(mappedCh));
            }
        }
    }

    // Method Description:
    // - Calculates the appropriate size to snap to in the given direction, for
    //   the given dimension. If the global setting `snapToGridOnResize` is set
    //   to `false`, this will just immediately return the provided dimension,
    //   effectively disabling snapping.
    // - See Pane::CalcSnappedDimension
    float TerminalPage::CalcSnappedDimension(const bool widthOrHeight, const float dimension) const
    {
        if (_settings.GlobalSettings().SnapToGridOnResize())
        {
            if (auto index{ _GetFocusedTabIndex() })
            {
                if (auto terminalTab = _GetTerminalTabImpl(_tabs.GetAt(*index)))
                {
                    return terminalTab->CalcSnappedDimension(widthOrHeight, dimension);
                }
            }
        }
        return dimension;
    }

    // Method Description:
    // - Place `copiedData` into the clipboard as text. Triggered when a
    //   terminal control raises it's CopyToClipboard event.
    // Arguments:
    // - copiedData: the new string content to place on the clipboard.
    winrt::fire_and_forget TerminalPage::_CopyToClipboardHandler(const IInspectable /*sender*/,
                                                                 const CopyToClipboardEventArgs copiedData)
    {
        co_await winrt::resume_foreground(Dispatcher(), CoreDispatcherPriority::High);

        DataPackage dataPack = DataPackage();
        dataPack.RequestedOperation(DataPackageOperation::Copy);

        // The EventArgs.Formats() is an override for the global setting "copyFormatting"
        //   iff it is set
        bool useGlobal = copiedData.Formats() == nullptr;
        auto copyFormats = useGlobal ?
                               _settings.GlobalSettings().CopyFormatting() :
                               copiedData.Formats().Value();

        // copy text to dataPack
        dataPack.SetText(copiedData.Text());

        if (WI_IsFlagSet(copyFormats, CopyFormat::HTML))
        {
            // copy html to dataPack
            const auto htmlData = copiedData.Html();
            if (!htmlData.empty())
            {
                dataPack.SetHtmlFormat(htmlData);
            }
        }

        if (WI_IsFlagSet(copyFormats, CopyFormat::RTF))
        {
            // copy rtf data to dataPack
            const auto rtfData = copiedData.Rtf();
            if (!rtfData.empty())
            {
                dataPack.SetRtf(rtfData);
            }
        }

        try
        {
            Clipboard::SetContent(dataPack);
            Clipboard::Flush();
        }
        CATCH_LOG();
    }

    // Function Description:
    // - This function is called when the `TermControl` requests that we send
    //   it the clipboard's content.
    // - Retrieves the data from the Windows Clipboard and converts it to text.
    // - Shows warnings if the clipboard is too big or contains multiple lines
    //   of text.
    // - Sends the text back to the TermControl through the event's
    //   `HandleClipboardData` member function.
    // - Does some of this in a background thread, as to not hang/crash the UI thread.
    // Arguments:
    // - eventArgs: the PasteFromClipboard event sent from the TermControl
    fire_and_forget TerminalPage::_PasteFromClipboardHandler(const IInspectable /*sender*/,
                                                             const PasteFromClipboardEventArgs eventArgs)
    {
        const DataPackageView data = Clipboard::GetContent();

        // This will switch the execution of the function to a background (not
        // UI) thread. This is IMPORTANT, because the getting the clipboard data
        // will crash on the UI thread, because the main thread is a STA.
        co_await winrt::resume_background();

        try
        {
            hstring text = L"";
            if (data.Contains(StandardDataFormats::Text()))
            {
                text = co_await data.GetTextAsync();
            }
            // Windows Explorer's "Copy address" menu item stores a StorageItem in the clipboard, and no text.
            else if (data.Contains(StandardDataFormats::StorageItems()))
            {
                Windows::Foundation::Collections::IVectorView<Windows::Storage::IStorageItem> items = co_await data.GetStorageItemsAsync();
                if (items.Size() > 0)
                {
                    Windows::Storage::IStorageItem item = items.GetAt(0);
                    text = item.Path();
                }
            }

            const bool hasNewLine = std::find(text.cbegin(), text.cend(), L'\n') != text.cend();
            const bool warnMultiLine = hasNewLine && _settings.GlobalSettings().WarnAboutMultiLinePaste();

            constexpr const std::size_t minimumSizeForWarning = 1024 * 5; // 5 KiB
            const bool warnLargeText = text.size() > minimumSizeForWarning &&
                                       _settings.GlobalSettings().WarnAboutLargePaste();

            if (warnMultiLine || warnLargeText)
            {
                co_await winrt::resume_foreground(Dispatcher());

                ContentDialogResult warningResult;
                if (warnMultiLine)
                {
                    warningResult = co_await _ShowMultiLinePasteWarningDialog();
                }
                else if (warnLargeText)
                {
                    warningResult = co_await _ShowLargePasteWarningDialog();
                }

                if (warningResult != ContentDialogResult::Primary)
                {
                    // user rejected the paste
                    co_return;
                }
            }

            eventArgs.HandleClipboardData(text);
        }
        CATCH_LOG();
    }

    void TerminalPage::_OpenHyperlinkHandler(const IInspectable /*sender*/, const Microsoft::Terminal::TerminalControl::OpenHyperlinkEventArgs eventArgs)
    {
        try
        {
            auto parsed = winrt::Windows::Foundation::Uri(eventArgs.Uri().c_str());
            if (parsed.SchemeName() == L"http" || parsed.SchemeName() == L"https")
            {
                ShellExecute(nullptr, L"open", eventArgs.Uri().c_str(), nullptr, nullptr, SW_SHOWNORMAL);
            }
            else
            {
                _ShowCouldNotOpenDialog(RS_(L"UnsupportedSchemeText"), eventArgs.Uri());
            }
        }
        catch (...)
        {
            LOG_CAUGHT_EXCEPTION();
            _ShowCouldNotOpenDialog(RS_(L"InvalidUriText"), eventArgs.Uri());
        }
    }

    // Method Description:
    // - Opens up a dialog box explaining why we could not open a URI
    // Arguments:
    // - The reason (unsupported scheme, invalid uri, potentially more in the future)
    // - The uri
    void TerminalPage::_ShowCouldNotOpenDialog(winrt::hstring reason, winrt::hstring uri)
    {
        if (auto presenter{ _dialogPresenter.get() })
        {
            // FindName needs to be called first to actually load the xaml object
            auto unopenedUriDialog = FindName(L"CouldNotOpenUriDialog").try_as<WUX::Controls::ContentDialog>();

            // Insert the reason and the URI
            CouldNotOpenUriReason().Text(reason);
            UnopenedUri().Text(uri);

            // Show the dialog
            presenter.ShowDialog(unopenedUriDialog);
        }
    }

    // Method Description:
    // - Copy text from the focused terminal to the Windows Clipboard
    // Arguments:
    // - singleLine: if enabled, copy contents as a single line of text
    // - formats: dictate which formats need to be copied
    // Return Value:
    // - true iff we we able to copy text (if a selection was active)
    bool TerminalPage::_CopyText(const bool singleLine, const Windows::Foundation::IReference<CopyFormat>& formats)
    {
        const auto control = _GetActiveControl();
        return control.CopySelectionToClipboard(singleLine, formats);
    }

    // Method Description:
    // - Paste text from the Windows Clipboard to the focused terminal
    void TerminalPage::_PasteText()
    {
        const auto control = _GetActiveControl();
        control.PasteTextFromClipboard();
    }

    // Function Description:
    // - Called when the settings button is clicked. ShellExecutes the settings
    //   file, as to open it in the default editor for .json files. Does this in
    //   a background thread, as to not hang/crash the UI thread.
    fire_and_forget TerminalPage::_LaunchSettings(const SettingsTarget target)
    {
        if (target == SettingsTarget::SettingsUI)
        {
            _OpenSettingsUI();
        }
        else
        {
            // This will switch the execution of the function to a background (not
            // UI) thread. This is IMPORTANT, because the Windows.Storage API's
            // (used for retrieving the path to the file) will crash on the UI
            // thread, because the main thread is a STA.
            co_await winrt::resume_background();

            auto openFile = [](const auto& filePath) {
                HINSTANCE res = ShellExecute(nullptr, nullptr, filePath.c_str(), nullptr, nullptr, SW_SHOW);
                if (static_cast<int>(reinterpret_cast<uintptr_t>(res)) <= 32)
                {
                    ShellExecute(nullptr, nullptr, L"notepad", filePath.c_str(), nullptr, SW_SHOW);
                }
            };

            switch (target)
            {
            case SettingsTarget::DefaultsFile:
                openFile(CascadiaSettings::DefaultSettingsPath());
                break;
            case SettingsTarget::SettingsFile:
                openFile(CascadiaSettings::SettingsPath());
                break;
            case SettingsTarget::AllFiles:
                openFile(CascadiaSettings::DefaultSettingsPath());
                openFile(CascadiaSettings::SettingsPath());
                break;
            }
        }
    }

    // Method Description:
    // - Responds to changes in the TabView's item list by changing the
    //   tabview's visibility.
    // - This method is also invoked when tabs are dragged / dropped as part of
    //   tab reordering and this method hands that case as well in concert with
    //   TabDragStarting and TabDragCompleted handlers that are set up in
    //   TerminalPage::Create()
    // Arguments:
    // - sender: the control that originated this event
    // - eventArgs: the event's constituent arguments
    void TerminalPage::_OnTabItemsChanged(const IInspectable& /*sender*/, const Windows::Foundation::Collections::IVectorChangedEventArgs& eventArgs)
    {
        if (_rearranging)
        {
            if (eventArgs.CollectionChange() == Windows::Foundation::Collections::CollectionChange::ItemRemoved)
            {
                _rearrangeFrom = eventArgs.Index();
            }

            if (eventArgs.CollectionChange() == Windows::Foundation::Collections::CollectionChange::ItemInserted)
            {
                _rearrangeTo = eventArgs.Index();
            }
        }

        _UpdateTabView();
    }

    // Method Description:
    // - Additional responses to clicking on a TabView's item. Currently, just remove tab with middle click
    // Arguments:
    // - sender: the control that originated this event (TabViewItem)
    // - eventArgs: the event's constituent arguments
    void TerminalPage::_OnTabClick(const IInspectable& sender, const Windows::UI::Xaml::Input::PointerRoutedEventArgs& eventArgs)
    {
        if (eventArgs.GetCurrentPoint(*this).Properties().IsMiddleButtonPressed())
        {
            _RemoveTabViewItem(sender.as<MUX::Controls::TabViewItem>());
            eventArgs.Handled(true);
        }
        else if (eventArgs.GetCurrentPoint(*this).Properties().IsRightButtonPressed())
        {
            eventArgs.Handled(true);
        }
    }

    void TerminalPage::_UpdatedSelectedTab(const int32_t index)
    {
        // Unfocus all the tabs.
        for (auto tab : _tabs)
        {
            tab.Focus(FocusState::Unfocused);
        }

        if (index >= 0)
        {
            try
            {
                auto tab{ _tabs.GetAt(index) };

                _tabContent.Children().Clear();
                _tabContent.Children().Append(tab.Content());

                // GH#7409: If the tab switcher is open, then we _don't_ want to
                // automatically focus the new tab here. The tab switcher wants
                // to be able to "preview" the selected tab as the user tabs
                // through the menu, but if we toss the focus to the control
                // here, then the user won't be able to navigate the ATS any
                // longer.
                //
                // When the tab swither is eventually dismissed, the focus will
                // get tossed back to the focused terminal control, so we don't
                // need to worry about focus getting lost.
                if (CommandPalette().Visibility() != Visibility::Visible)
                {
<<<<<<< HEAD
                    tab.Focus(FocusState::Programmatic);
=======
                    tab->SetFocused(true);
                    _UpdateMRUTab(index);
>>>>>>> 895ac06d
                }

                // Raise an event that our title changed
                _titleChangeHandlers(*this, tab.Title());
            }
            CATCH_LOG();
        }
    }

    // Method Description:
    // - Responds to the TabView control's Selection Changed event (to move a
    //      new terminal control into focus) when not in in the middle of a tab rearrangement.
    // Arguments:
    // - sender: the control that originated this event
    // - eventArgs: the event's constituent arguments
    void TerminalPage::_OnTabSelectionChanged(const IInspectable& sender, const WUX::Controls::SelectionChangedEventArgs& /*eventArgs*/)
    {
        if (!_rearranging)
        {
            auto tabView = sender.as<MUX::Controls::TabView>();
            auto selectedIndex = tabView.SelectedIndex();
            _UpdatedSelectedTab(selectedIndex);
        }
    }

    // Method Description:
    // - Called when our tab content size changes. This updates each tab with
    //   the new size, so they have a chance to update each of their panes with
    //   the new size.
    // Arguments:
    // - e: the SizeChangedEventArgs with the new size of the tab content area.
    // Return Value:
    // - <none>
    void TerminalPage::_OnContentSizeChanged(const IInspectable& /*sender*/, Windows::UI::Xaml::SizeChangedEventArgs const& e)
    {
        const auto newSize = e.NewSize();
        for (auto tab : _tabs)
        {
            if (auto terminalTab = _GetTerminalTabImpl(tab))
            {
                terminalTab->ResizeContent(newSize);
            }
        }
    }

    // Method Description:
    // - Responds to the TabView control's Tab Closing event by removing
    //      the indicated tab from the set and focusing another one.
    //      The event is cancelled so App maintains control over the
    //      items in the tabview.
    // Arguments:
    // - sender: the control that originated this event
    // - eventArgs: the event's constituent arguments
    void TerminalPage::_OnTabCloseRequested(const IInspectable& /*sender*/, const MUX::Controls::TabViewTabCloseRequestedEventArgs& eventArgs)
    {
        const auto tabViewItem = eventArgs.Tab();
        _RemoveTabViewItem(tabViewItem);
    }

    // Method Description:
    // - Called when the primary button of the content dialog is clicked.
    //   This calls _CloseAllTabs(), which closes all the tabs currently
    //   opened and then the Terminal app. This method will be called if
    //   the user confirms to close all the tabs.
    // Arguments:
    // - sender: unused
    // - ContentDialogButtonClickEventArgs: unused
    void TerminalPage::_CloseWarningPrimaryButtonOnClick(WUX::Controls::ContentDialog /* sender */,
                                                         WUX::Controls::ContentDialogButtonClickEventArgs /* eventArgs*/)
    {
        _CloseAllTabs();
    }

    // Method Description:
    // - Hook up keybindings, and refresh the UI of the terminal.
    //   This includes update the settings of all the tabs according
    //   to their profiles, update the title and icon of each tab, and
    //   finally create the tab flyout
    winrt::fire_and_forget TerminalPage::_RefreshUIForSettingsReload()
    {
        // Re-wire the keybindings to their handlers, as we'll have created a
        // new AppKeyBindings object.
        _HookupKeyBindings(_settings.KeyMap());

        // Refresh UI elements
        auto profiles = _settings.Profiles();
        for (const auto& profile : profiles)
        {
            const auto profileGuid = profile.Guid();

            try
            {
                // This can throw an exception if the profileGuid does
                // not belong to an actual profile in the list of profiles.
                auto settings{ winrt::make<TerminalSettings>(_settings, profileGuid, *_bindings) };

                for (auto tab : _tabs)
                {
                    if (auto terminalTab = _GetTerminalTabImpl(tab))
                    {
                        terminalTab->UpdateSettings(settings, profileGuid);
                    }
                }
            }
            CATCH_LOG();
        }

        // GH#2455: If there are any panes with controls that had been
        // initialized with a Profile that no longer exists in our list of
        // profiles, we'll leave it unmodified. The profile doesn't exist
        // anymore, so we can't possibly update its settings.

        // Update the icon of the tab for the currently focused profile in that tab.
        // Only do this for TerminalTabs. Other types of tabs won't have multiple panes
        // and profiles so the Title and Icon will be set once and only once on init.
        for (auto tab : _tabs)
        {
            if (auto terminalTab = _GetTerminalTabImpl(tab))
            {
                _UpdateTabIcon(*terminalTab);

                // Force the TerminalTab to re-grab its currently active control's title.
                terminalTab->UpdateTitle();
            }
        }

        auto weakThis{ get_weak() };

        co_await winrt::resume_foreground(Dispatcher());

        // repopulate the new tab button's flyout with entries for each
        // profile, which might have changed
        if (auto page{ weakThis.get() })
        {
            _UpdateTabWidthMode();
            _CreateNewTabFlyout();
        }

        // Reload the current value of alwaysOnTop from the settings file. This
        // will let the user hot-reload this setting, but any runtime changes to
        // the alwaysOnTop setting will be lost.
        _isAlwaysOnTop = _settings.GlobalSettings().AlwaysOnTop();
        _alwaysOnTopChangedHandlers(*this, nullptr);

        // Settings AllowDependentAnimations will affect whether animations are
        // enabled application-wide, so we don't need to check it each time we
        // want to create an animation.
        WUX::Media::Animation::Timeline::AllowDependentAnimations(!_settings.GlobalSettings().DisableAnimations());
    }

    // This is a helper to aid in sorting commands by their `Name`s, alphabetically.
    static bool _compareSchemeNames(const ColorScheme& lhs, const ColorScheme& rhs)
    {
        std::wstring leftName{ lhs.Name() };
        std::wstring rightName{ rhs.Name() };
        return leftName.compare(rightName) < 0;
    }

    // Method Description:
    // - Takes a mapping of names->commands and expands them
    // Arguments:
    // - <none>
    // Return Value:
    // - <none>
    IMap<winrt::hstring, Command> TerminalPage::_ExpandCommands(IMapView<winrt::hstring, Command> commandsToExpand,
                                                                IVectorView<Profile> profiles,
                                                                IMapView<winrt::hstring, ColorScheme> schemes)
    {
        IVector<SettingsLoadWarnings> warnings;

        std::vector<ColorScheme> sortedSchemes;
        sortedSchemes.reserve(schemes.Size());

        for (const auto& nameAndScheme : schemes)
        {
            sortedSchemes.push_back(nameAndScheme.Value());
        }
        std::sort(sortedSchemes.begin(),
                  sortedSchemes.end(),
                  _compareSchemeNames);

        IMap<winrt::hstring, Command> copyOfCommands = winrt::single_threaded_map<winrt::hstring, Command>();
        for (const auto& nameAndCommand : commandsToExpand)
        {
            copyOfCommands.Insert(nameAndCommand.Key(), nameAndCommand.Value());
        }

        Command::ExpandCommands(copyOfCommands,
                                profiles,
                                { sortedSchemes },
                                warnings);

        return copyOfCommands;
    }
    // Method Description:
    // - Repopulates the list of commands in the command palette with the
    //   current commands in the settings. Also updates the keybinding labels to
    //   reflect any matching keybindings.
    // Arguments:
    // - <none>
    // Return Value:
    // - <none>
    void TerminalPage::_UpdateCommandsForPalette()
    {
        IMap<winrt::hstring, Command> copyOfCommands = _ExpandCommands(_settings.GlobalSettings().Commands(),
                                                                       _settings.Profiles().GetView(),
                                                                       _settings.GlobalSettings().ColorSchemes());

        _recursiveUpdateCommandKeybindingLabels(_settings, copyOfCommands.GetView());

        // Update the command palette when settings reload
        auto commandsCollection = winrt::single_threaded_vector<Command>();
        for (const auto& nameAndCommand : copyOfCommands)
        {
            commandsCollection.Append(nameAndCommand.Value());
        }

        CommandPalette().SetCommands(commandsCollection);
    }

    // Method Description:
    // - Sets the initial actions to process on startup. We'll make a copy of
    //   this list, and process these actions when we're loaded.
    // - This function will have no effective result after Create() is called.
    // Arguments:
    // - actions: a list of Actions to process on startup.
    // Return Value:
    // - <none>
    void TerminalPage::SetStartupActions(std::vector<ActionAndArgs>& actions)
    {
        // The fastest way to copy all the actions out of the std::vector and
        // put them into a winrt::IVector is by making a copy, then moving the
        // copy into the winrt vector ctor.
        auto listCopy = actions;
        _startupActions = winrt::single_threaded_vector<ActionAndArgs>(std::move(listCopy));
    }

    winrt::TerminalApp::IDialogPresenter TerminalPage::DialogPresenter() const
    {
        return _dialogPresenter.get();
    }

    void TerminalPage::DialogPresenter(winrt::TerminalApp::IDialogPresenter dialogPresenter)
    {
        _dialogPresenter = dialogPresenter;
    }

    // Method Description:
    // - This is the method that App will call when the titlebar
    //   has been clicked. It dismisses any open flyouts.
    // Arguments:
    // - <none>
    // Return Value:
    // - <none>
    void TerminalPage::TitlebarClicked()
    {
        if (_newTabButton && _newTabButton.Flyout())
        {
            _newTabButton.Flyout().Hide();
        }
    }

    // Method Description:
    // - Called when the user tries to do a search using keybindings.
    //   This will tell the current focused terminal control to create
    //   a search box and enable find process.
    // Arguments:
    // - <none>
    // Return Value:
    // - <none>
    void TerminalPage::_Find()
    {
        const auto termControl = _GetActiveControl();
        termControl.CreateSearchBoxControl();
    }

    // Method Description:
    // - Toggles borderless mode. Hides the tab row, and raises our
    //   FocusModeChanged event.
    // Arguments:
    // - <none>
    // Return Value:
    // - <none>
    void TerminalPage::ToggleFocusMode()
    {
        _isInFocusMode = !_isInFocusMode;
        _UpdateTabView();
        _focusModeChangedHandlers(*this, nullptr);
    }

    // Method Description:
    // - Toggles fullscreen mode. Hides the tab row, and raises our
    //   FullscreenChanged event.
    // Arguments:
    // - <none>
    // Return Value:
    // - <none>
    void TerminalPage::ToggleFullscreen()
    {
        _isFullscreen = !_isFullscreen;
        _UpdateTabView();
        _fullscreenChangedHandlers(*this, nullptr);
    }

    // Method Description:
    // - Toggles always on top mode. Raises our AlwaysOnTopChanged event.
    // Arguments:
    // - <none>
    // Return Value:
    // - <none>
    void TerminalPage::ToggleAlwaysOnTop()
    {
        _isAlwaysOnTop = !_isAlwaysOnTop;
        _alwaysOnTopChangedHandlers(*this, nullptr);
    }

    // Method Description:
    // - Sets the tab split button color when a new tab color is selected
    // Arguments:
    // - color: The color of the newly selected tab, used to properly calculate
    //          the foreground color of the split button (to match the font
    //          color of the tab)
    // - accentColor: the actual color we are going to use to paint the tab row and
    //                split button, so that there is some contrast between the tab
    //                and the non-client are behind it
    // Return Value:
    // - <none>
    void TerminalPage::_SetNewTabButtonColor(const Windows::UI::Color& color, const Windows::UI::Color& accentColor)
    {
        // TODO GH#3327: Look at what to do with the tab button when we have XAML theming
        bool IsBrightColor = ColorHelper::IsBrightColor(color);
        bool isLightAccentColor = ColorHelper::IsBrightColor(accentColor);
        winrt::Windows::UI::Color pressedColor{};
        winrt::Windows::UI::Color hoverColor{};
        winrt::Windows::UI::Color foregroundColor{};
        const float hoverColorAdjustment = 5.f;
        const float pressedColorAdjustment = 7.f;

        if (IsBrightColor)
        {
            foregroundColor = winrt::Windows::UI::Colors::Black();
        }
        else
        {
            foregroundColor = winrt::Windows::UI::Colors::White();
        }

        if (isLightAccentColor)
        {
            hoverColor = ColorHelper::Darken(accentColor, hoverColorAdjustment);
            pressedColor = ColorHelper::Darken(accentColor, pressedColorAdjustment);
        }
        else
        {
            hoverColor = ColorHelper::Lighten(accentColor, hoverColorAdjustment);
            pressedColor = ColorHelper::Lighten(accentColor, pressedColorAdjustment);
        }

        Media::SolidColorBrush backgroundBrush{ accentColor };
        Media::SolidColorBrush backgroundHoverBrush{ hoverColor };
        Media::SolidColorBrush backgroundPressedBrush{ pressedColor };
        Media::SolidColorBrush foregroundBrush{ foregroundColor };

        _newTabButton.Resources().Insert(winrt::box_value(L"SplitButtonBackground"), backgroundBrush);
        _newTabButton.Resources().Insert(winrt::box_value(L"SplitButtonBackgroundPointerOver"), backgroundHoverBrush);
        _newTabButton.Resources().Insert(winrt::box_value(L"SplitButtonBackgroundPressed"), backgroundPressedBrush);

        _newTabButton.Resources().Insert(winrt::box_value(L"SplitButtonForeground"), foregroundBrush);
        _newTabButton.Resources().Insert(winrt::box_value(L"SplitButtonForegroundPointerOver"), foregroundBrush);
        _newTabButton.Resources().Insert(winrt::box_value(L"SplitButtonForegroundPressed"), foregroundBrush);

        _newTabButton.Background(backgroundBrush);
        _newTabButton.Foreground(foregroundBrush);
    }

    // Method Description:
    // - Clears the tab split button color to a system color
    //   (or white if none is found) when the tab's color is cleared
    // - Clears the tab row color to a system color
    //   (or white if none is found) when the tab's color is cleared
    // Arguments:
    // - <none>
    // Return Value:
    // - <none>
    void TerminalPage::_ClearNewTabButtonColor()
    {
        // TODO GH#3327: Look at what to do with the tab button when we have XAML theming
        winrt::hstring keys[] = {
            L"SplitButtonBackground",
            L"SplitButtonBackgroundPointerOver",
            L"SplitButtonBackgroundPressed",
            L"SplitButtonForeground",
            L"SplitButtonForegroundPointerOver",
            L"SplitButtonForegroundPressed"
        };

        // simply clear any of the colors in the split button's dict
        for (auto keyString : keys)
        {
            auto key = winrt::box_value(keyString);
            if (_newTabButton.Resources().HasKey(key))
            {
                _newTabButton.Resources().Remove(key);
            }
        }

        const auto res = Application::Current().Resources();

        const auto defaultBackgroundKey = winrt::box_value(L"TabViewItemHeaderBackground");
        const auto defaultForegroundKey = winrt::box_value(L"SystemControlForegroundBaseHighBrush");
        winrt::Windows::UI::Xaml::Media::SolidColorBrush backgroundBrush;
        winrt::Windows::UI::Xaml::Media::SolidColorBrush foregroundBrush;

        // TODO: Related to GH#3917 - I think if the system is set to "Dark"
        // theme, but the app is set to light theme, then this lookup still
        // returns to us the dark theme brushes. There's gotta be a way to get
        // the right brushes...
        // See also GH#5741
        if (res.HasKey(defaultBackgroundKey))
        {
            winrt::Windows::Foundation::IInspectable obj = res.Lookup(defaultBackgroundKey);
            backgroundBrush = obj.try_as<winrt::Windows::UI::Xaml::Media::SolidColorBrush>();
        }
        else
        {
            backgroundBrush = winrt::Windows::UI::Xaml::Media::SolidColorBrush{ winrt::Windows::UI::Colors::Black() };
        }

        if (res.HasKey(defaultForegroundKey))
        {
            winrt::Windows::Foundation::IInspectable obj = res.Lookup(defaultForegroundKey);
            foregroundBrush = obj.try_as<winrt::Windows::UI::Xaml::Media::SolidColorBrush>();
        }
        else
        {
            foregroundBrush = winrt::Windows::UI::Xaml::Media::SolidColorBrush{ winrt::Windows::UI::Colors::White() };
        }

        _newTabButton.Background(backgroundBrush);
        _newTabButton.Foreground(foregroundBrush);
    }

    // Method Description:
    // - Sets the tab split button color when a new tab color is selected
    // - This method could also set the color of the title bar and tab row
    // in the future
    // Arguments:
    // - selectedTabColor: The color of the newly selected tab
    // Return Value:
    // - <none>
    void TerminalPage::_SetNonClientAreaColors(const Windows::UI::Color& /*selectedTabColor*/)
    {
        // TODO GH#3327: Look at what to do with the NC area when we have XAML theming
    }

    // Method Description:
    // - Clears the tab split button color when the tab's color is cleared
    // - This method could also clear the color of the title bar and tab row
    // in the future
    // Arguments:
    // - <none>
    // Return Value:
    // - <none>
    void TerminalPage::_ClearNonClientAreaColors()
    {
        // TODO GH#3327: Look at what to do with the NC area when we have XAML theming
    }

    // Function Description:
    // - This is a helper method to get the commandline out of a
    //   ExecuteCommandline action, break it into subcommands, and attempt to
    //   parse it into actions. This is used by _HandleExecuteCommandline for
    //   processing commandlines in the current WT window.
    // Arguments:
    // - args: the ExecuteCommandlineArgs to synthesize a list of startup actions for.
    // Return Value:
    // - an empty list if we failed to parse, otherwise a list of actions to execute.
    std::vector<ActionAndArgs> TerminalPage::ConvertExecuteCommandlineToActions(const ExecuteCommandlineArgs& args)
    {
        if (!args || args.Commandline().empty())
        {
            return {};
        }
        // Convert the commandline into an array of args with
        // CommandLineToArgvW, similar to how the app typically does when
        // called from the commandline.
        int argc = 0;
        wil::unique_any<LPWSTR*, decltype(&::LocalFree), ::LocalFree> argv{ CommandLineToArgvW(args.Commandline().c_str(), &argc) };
        if (argv)
        {
            std::vector<winrt::hstring> args;

            // Make sure the first argument is wt.exe, because ParseArgs will
            // always skip the program name. The particular value of this first
            // string doesn't terribly matter.
            args.emplace_back(L"wt.exe");
            for (auto& elem : wil::make_range(argv.get(), argc))
            {
                args.emplace_back(elem);
            }
            winrt::array_view<const winrt::hstring> argsView{ args };

            ::TerminalApp::AppCommandlineArgs appArgs;
            if (appArgs.ParseArgs(argsView) == 0)
            {
                return appArgs.GetStartupActions();
            }
        }
        return {};
    }

    void TerminalPage::_CommandPaletteClosed(const IInspectable& /*sender*/,
                                             const RoutedEventArgs& /*eventArgs*/)
    {
        // Return focus to the active control
        if (auto index{ _GetFocusedTabIndex() })
        {
<<<<<<< HEAD
            _tabs.GetAt(*index).Focus(FocusState::Programmatic);
=======
            _GetStrongTabImpl(index.value())->SetFocused(true);
            _UpdateMRUTab(index.value());
>>>>>>> 895ac06d
        }
    }

    bool TerminalPage::FocusMode() const
    {
        return _isInFocusMode;
    }

    bool TerminalPage::Fullscreen() const
    {
        return _isFullscreen;
    }
    // Method Description:
    // - Returns true if we're currently in "Always on top" mode. When we're in
    //   always on top mode, the window should be on top of all other windows.
    //   If multiple windows are all "always on top", they'll maintain their own
    //   z-order, with all the windows on top of all other non-topmost windows.
    // Arguments:
    // - <none>
    // Return Value:
    // - true if we should be in "always on top" mode
    bool TerminalPage::AlwaysOnTop() const
    {
        return _isAlwaysOnTop;
    }

    // Method Description:
    // - Updates all tabs with their current index in _tabs.
    // Arguments:
    // - <none>
    // Return Value:
    // - <none>
    void TerminalPage::_UpdateTabIndices()
    {
        const uint32_t size = _tabs.Size();
        for (uint32_t i = 0; i < size; ++i)
        {
            auto command = _tabs.GetAt(i).SwitchToTabCommand();
            command.Action().Args().as<SwitchToTabArgs>().TabIndex(i);
        }
    }

    // Method Description:
    // - Creates a settings UI tab and focuses it. If there's already a settings UI tab open,
    //   just focus the existing one.
    // Arguments:
    // - <none>
    // Return Value:
    // - <none>
    void TerminalPage::_OpenSettingsUI()
    {
        // If we're holding the settings tab's switch command, don't create a new one, switch to the existing one.
        if (!_switchToSettingsCommand)
        {
            auto newTabImpl = winrt::make_self<SettingsTab>(_settings);
            _MakeSwitchToTabCommand(*newTabImpl, _tabs.Size());

            // Add the new tab to the list of our tabs.
            _tabs.Append(*newTabImpl);

            // Don't capture a strong ref to the tab. If the tab is removed as this
            // is called, we don't really care anymore about handling the event.
            auto weakTab = make_weak(newTabImpl);

            auto tabViewItem = newTabImpl->TabViewItem();
            _tabView.TabItems().Append(tabViewItem);

            _ReapplyCompactTabSize();

            tabViewItem.PointerPressed({ this, &TerminalPage::_OnTabClick });

            // When the tab is closed, remove it from our list of tabs.
            newTabImpl->Closed([tabViewItem, weakThis{ get_weak() }](auto&& /*s*/, auto&& /*e*/) {
                if (auto page{ weakThis.get() })
                {
                    page->_switchToSettingsCommand = nullptr;
                    page->_RemoveOnCloseRoutine(tabViewItem, page);
                }
            });

            _switchToSettingsCommand = newTabImpl->SwitchToTabCommand();

            // This kicks off TabView::SelectionChanged, in response to which
            // we'll attach the terminal's Xaml control to the Xaml root.
            _tabView.SelectedItem(tabViewItem);
        }
        else
        {
            _actionDispatch->DoAction(_switchToSettingsCommand.Action());
        }
    }

    // Method Description:
    // - Returns a com_ptr to the implementation type of the given tab if it's a TerminalTab.
    //   If the tab is not a TerminalTab, returns nullptr.
    // Arguments:
    // - tab: the projected type of a Tab
    // Return Value:
    // - If the tab is a TerminalTab, a com_ptr to the implementation type.
    //   If the tab is not a TerminalTab, nullptr
    winrt::com_ptr<TerminalTab> TerminalPage::_GetTerminalTabImpl(const ITab& tab) const
    {
        if (auto terminalTab = tab.try_as<TerminalApp::TerminalTab>())
        {
            winrt::com_ptr<TerminalTab> tabImpl;
            tabImpl.copy_from(winrt::get_self<TerminalTab>(terminalTab));
            return tabImpl;
        }
        else
        {
            return nullptr;
        }
    }

    // Method Description:
    // - The TabView does not apply compact sizing to items added after Compact is enabled.
    //   By forcibly reapplying compact sizing every time we add a new tab, we'll make sure
    //   that it works.
    //   Workaround from https://github.com/microsoft/microsoft-ui-xaml/issues/2711
    //   TODO: Remove this function and its calls when ingesting the above changes.
    // Arguments:
    // - <none>
    // Return Value:
    // - <none>
    void TerminalPage::_ReapplyCompactTabSize()
    {
        if (_tabView.TabWidthMode() == MUX::Controls::TabViewWidthMode::Compact)
        {
            _tabView.UpdateLayout();
            _tabView.TabWidthMode(MUX::Controls::TabViewWidthMode::Compact);
        }
    }

    // Method Description:
    // - Initializes a SwitchToTab command object for this Tab instance.
    //   This should be done before the tab is added to the _tabs vector so that
    //   controls like the CmdPal that observe the vector changes can always expect
    //   a SwitchToTab command to be available.
    // Arguments:
    // - <none>
    // Return Value:
    // - <none>
    void TerminalPage::_MakeSwitchToTabCommand(const ITab& tab, const uint32_t index)
    {
        SwitchToTabArgs args{ index };
        ActionAndArgs focusTabAction{ ShortcutAction::SwitchToTab, args };

        Command command;
        command.Action(focusTabAction);
        command.Name(tab.Title());
        command.Icon(tab.Icon());

        tab.SwitchToTabCommand(command);
    }

    // Method Description:
    // - Bumps the tab in its in-order index up to the top of the mru list.
    // Arguments:
    // - index: the in-order index of the tab to bump.
    // Return Value:
    // - <none>
    void TerminalPage::_UpdateMRUTab(const uint32_t index)
    {
        uint32_t mruIndex;
        auto command = _tabs.GetAt(index).SwitchToTabCommand();
        if (_mruTabActions.IndexOf(command, mruIndex))
        {
            if (mruIndex > 0)
            {
                _mruTabActions.RemoveAt(mruIndex);
                _mruTabActions.InsertAt(0, command);
                CommandPalette().SetTabActions(_mruTabActions);
            }
        }
    }

    // -------------------------------- WinRT Events ---------------------------------
    // Winrt events need a method for adding a callback to the event and removing the callback.
    // These macros will define them both for you.
    DEFINE_EVENT_WITH_TYPED_EVENT_HANDLER(TerminalPage, TitleChanged, _titleChangeHandlers, winrt::Windows::Foundation::IInspectable, winrt::hstring);
    DEFINE_EVENT_WITH_TYPED_EVENT_HANDLER(TerminalPage, LastTabClosed, _lastTabClosedHandlers, winrt::Windows::Foundation::IInspectable, winrt::TerminalApp::LastTabClosedEventArgs);
    DEFINE_EVENT_WITH_TYPED_EVENT_HANDLER(TerminalPage, SetTitleBarContent, _setTitleBarContentHandlers, winrt::Windows::Foundation::IInspectable, UIElement);
    DEFINE_EVENT_WITH_TYPED_EVENT_HANDLER(TerminalPage, FocusModeChanged, _focusModeChangedHandlers, winrt::Windows::Foundation::IInspectable, winrt::Windows::Foundation::IInspectable);
    DEFINE_EVENT_WITH_TYPED_EVENT_HANDLER(TerminalPage, FullscreenChanged, _fullscreenChangedHandlers, winrt::Windows::Foundation::IInspectable, winrt::Windows::Foundation::IInspectable);
    DEFINE_EVENT_WITH_TYPED_EVENT_HANDLER(TerminalPage, AlwaysOnTopChanged, _alwaysOnTopChangedHandlers, winrt::Windows::Foundation::IInspectable, winrt::Windows::Foundation::IInspectable);
}<|MERGE_RESOLUTION|>--- conflicted
+++ resolved
@@ -43,12 +43,8 @@
 namespace winrt::TerminalApp::implementation
 {
     TerminalPage::TerminalPage() :
-<<<<<<< HEAD
         _tabs{ winrt::single_threaded_observable_vector<TerminalApp::ITab>() },
-=======
-        _tabs{ winrt::single_threaded_observable_vector<TerminalApp::Tab>() },
         _mruTabActions{ winrt::single_threaded_vector<Command>() },
->>>>>>> 895ac06d
         _startupActions{ winrt::single_threaded_vector<ActionAndArgs>() }
     {
         InitializeComponent();
@@ -1989,12 +1985,8 @@
                 // need to worry about focus getting lost.
                 if (CommandPalette().Visibility() != Visibility::Visible)
                 {
-<<<<<<< HEAD
                     tab.Focus(FocusState::Programmatic);
-=======
-                    tab->SetFocused(true);
                     _UpdateMRUTab(index);
->>>>>>> 895ac06d
                 }
 
                 // Raise an event that our title changed
@@ -2512,12 +2504,8 @@
         // Return focus to the active control
         if (auto index{ _GetFocusedTabIndex() })
         {
-<<<<<<< HEAD
             _tabs.GetAt(*index).Focus(FocusState::Programmatic);
-=======
-            _GetStrongTabImpl(index.value())->SetFocused(true);
             _UpdateMRUTab(index.value());
->>>>>>> 895ac06d
         }
     }
 
@@ -2577,6 +2565,7 @@
 
             // Add the new tab to the list of our tabs.
             _tabs.Append(*newTabImpl);
+            _mruTabActions.Append(newTabImpl->SwitchToTabCommand());
 
             // Don't capture a strong ref to the tab. If the tab is removed as this
             // is called, we don't really care anymore about handling the event.
