// Copyright (c) Microsoft Corporation.
// Licensed under the MIT license.

#include "pch.h"
#include "TerminalPage.h"
#include "ActionAndArgs.h"
#include "Utils.h"
#include "AppLogic.h"
#include "../../types/inc/utils.hpp"

#include <LibraryResources.h>

#include "TerminalPage.g.cpp"
#include <winrt/Windows.Storage.h>
#include <winrt/Microsoft.UI.Xaml.XamlTypeInfo.h>

#include "KeyChordSerialization.h"
#include "AzureCloudShellGenerator.h" // For AzureConnectionType
#include "TelnetGenerator.h" // For TelnetConnectionType
#include "TabRowControl.h"
#include "ColorHelper.h"
#include "DebugTapConnection.h"

using namespace winrt;
using namespace winrt::Windows::Foundation::Collections;
using namespace winrt::Windows::UI::Xaml;
using namespace winrt::Windows::UI::Core;
using namespace winrt::Windows::System;
using namespace winrt::Windows::ApplicationModel::DataTransfer;
using namespace winrt::Windows::UI::Text;
using namespace winrt::Microsoft::Terminal;
using namespace winrt::Microsoft::Terminal::TerminalControl;
using namespace winrt::Microsoft::Terminal::TerminalConnection;
using namespace winrt::Microsoft::Terminal::Settings;
using namespace ::TerminalApp;
using namespace ::Microsoft::Console;

namespace winrt
{
    namespace MUX = Microsoft::UI::Xaml;
    namespace WUX = Windows::UI::Xaml;
    using IInspectable = Windows::Foundation::IInspectable;
}

namespace winrt::TerminalApp::implementation
{
    TerminalPage::TerminalPage() :
        _tabs{ winrt::single_threaded_observable_vector<TerminalApp::Tab>() }
    {
        InitializeComponent();
    }

    winrt::fire_and_forget TerminalPage::SetSettings(std::shared_ptr<::TerminalApp::CascadiaSettings> settings,
                                                     bool needRefreshUI)
    {
        _settings = settings;
        if (needRefreshUI)
        {
            _RefreshUIForSettingsReload();
        }

        auto weakThis{ get_weak() };
        co_await winrt::resume_foreground(Dispatcher());
        if (auto page{ weakThis.get() })
        {
            // Update the command palette when settings reload
            auto commandsCollection = winrt::single_threaded_vector<winrt::TerminalApp::Command>();
            for (auto& nameAndCommand : _settings->GlobalSettings().GetCommands())
            {
                auto command = nameAndCommand.second;

                // If there's a keybinding that's bound to exactly this command,
                // then get the string for that keychord and display it as a
                // part of the command in the UI. Each Command's KeyChordText is
                // unset by default, so we don't need to worry about clearing it
                // if there isn't a key associated with it.
                auto keyChord{ _settings->GetKeybindings().GetKeyBindingForActionWithArgs(command.Action()) };
                if (keyChord)
                {
                    command.KeyChordText(KeyChordSerialization::ToString(keyChord));
                }
                commandsCollection.Append(command);
            }
            CommandPalette().SetActions(commandsCollection);
        }
    }

    void TerminalPage::Create()
    {
        // Hookup the key bindings
        _HookupKeyBindings(_settings->GetKeybindings());

        _tabContent = this->TabContent();
        _tabRow = this->TabRow();
        _tabView = _tabRow.TabView();
        _rearranging = false;

        // GH#2455 - Make sure to try/catch calls to Application::Current,
        // because that _won't_ be an instance of TerminalApp::App in the
        // LocalTests
        auto isElevated = false;
        try
        {
            // GH#3581 - There's a platform limitation that causes us to crash when we rearrange tabs.
            // Xaml tries to send a drag visual (to wit: a screenshot) to the drag hosting process,
            // but that process is running at a different IL than us.
            // For now, we're disabling elevated drag.
            isElevated = ::winrt::Windows::UI::Xaml::Application::Current().as<::winrt::TerminalApp::App>().Logic().IsElevated();
        }
        CATCH_LOG();

        _tabView.CanReorderTabs(!isElevated);
        _tabView.CanDragTabs(!isElevated);

        _tabView.TabDragStarting([weakThis{ get_weak() }](auto&& /*o*/, auto&& /*a*/) {
            if (auto page{ weakThis.get() })
            {
                page->_rearranging = true;
                page->_rearrangeFrom = std::nullopt;
                page->_rearrangeTo = std::nullopt;
            }
        });

        _tabView.TabDragCompleted([weakThis{ get_weak() }](auto&& /*o*/, auto&& /*a*/) {
            if (auto page{ weakThis.get() })
            {
                auto& from{ page->_rearrangeFrom };
                auto& to{ page->_rearrangeTo };

                if (from.has_value() && to.has_value() && to != from)
                {
                    auto& tabs{ page->_tabs };
                    auto tab = tabs.GetAt(from.value());
                    tabs.RemoveAt(from.value());
                    tabs.InsertAt(to.value(), tab);
                }

                page->_rearranging = false;
                from = std::nullopt;
                to = std::nullopt;
            }
        });

        auto tabRowImpl = winrt::get_self<implementation::TabRowControl>(_tabRow);
        _newTabButton = tabRowImpl->NewTabButton();

        if (_settings->GlobalSettings().ShowTabsInTitlebar())
        {
            // Remove the TabView from the page. We'll hang on to it, we need to
            // put it in the titlebar.
            uint32_t index = 0;
            if (this->Root().Children().IndexOf(_tabRow, index))
            {
                this->Root().Children().RemoveAt(index);
            }

            // Inform the host that our titlebar content has changed.
            _setTitleBarContentHandlers(*this, _tabRow);
        }

        // Hookup our event handlers to the ShortcutActionDispatch
        _RegisterActionCallbacks();

        //Event Bindings (Early)
        _newTabButton.Click([weakThis{ get_weak() }](auto&&, auto&&) {
            if (auto page{ weakThis.get() })
            {
                page->_OpenNewTab(nullptr);
            }
        });
        _tabView.SelectionChanged({ this, &TerminalPage::_OnTabSelectionChanged });
        _tabView.TabCloseRequested({ this, &TerminalPage::_OnTabCloseRequested });
        _tabView.TabItemsChanged({ this, &TerminalPage::_OnTabItemsChanged });

        _CreateNewTabFlyout();

        _UpdateTabWidthMode();

        _tabContent.SizeChanged({ this, &TerminalPage::_OnContentSizeChanged });

        CommandPalette().SetDispatch(*_actionDispatch);
        CommandPalette().Closed({ this, &TerminalPage::_CommandPaletteClosed });

        // Once the page is actually laid out on the screen, trigger all our
        // startup actions. Things like Panes need to know at least how big the
        // window will be, so they can subdivide that space.
        //
        // _OnFirstLayout will remove this handler so it doesn't get called more than once.
        _layoutUpdatedRevoker = _tabContent.LayoutUpdated(winrt::auto_revoke, { this, &TerminalPage::_OnFirstLayout });
    }

    // Method Description:
    // - This method is called once on startup, on the first LayoutUpdated event.
    //   We'll use this event to know that we have an ActualWidth and
    //   ActualHeight, so we can now attempt to process our list of startup
    //   actions.
    // - We'll remove this event handler when the event is first handled.
    // - If there are no startup actions, we'll open a single tab with the
    //   default profile.
    // Arguments:
    // - <unused>
    // Return Value:
    // - <none>
    void TerminalPage::_OnFirstLayout(const IInspectable& /*sender*/, const IInspectable& /*eventArgs*/)
    {
        // Only let this succeed once.
        _layoutUpdatedRevoker.revoke();

        // This event fires every time the layout changes, but it is always the
        // last one to fire in any layout change chain. That gives us great
        // flexibility in finding the right point at which to initialize our
        // renderer (and our terminal). Any earlier than the last layout update
        // and we may not know the terminal's starting size.
        if (_startupState == StartupState::NotInitialized)
        {
            _startupState = StartupState::InStartup;
            if (_startupActions.empty())
            {
                _OpenNewTab(nullptr);

                _CompleteInitialization();
            }
            else
            {
                _ProcessStartupActions();
            }
        }
    }

    // Method Description:
    // - Process all the startup actions in our list of startup actions. We'll
    //   do this all at once here.
    // Arguments:
    // - <none>
    // Return Value:
    // - <none>
    winrt::fire_and_forget TerminalPage::_ProcessStartupActions()
    {
        // If there are no actions left, do nothing.
        if (_startupActions.empty())
        {
            return;
        }
        auto weakThis{ get_weak() };

        // Handle it on a subsequent pass of the UI thread.
        co_await winrt::resume_foreground(Dispatcher(), CoreDispatcherPriority::Normal);
        if (auto page{ weakThis.get() })
        {
            for (const auto& action : _startupActions)
            {
                _actionDispatch->DoAction(action);
            }

            _CompleteInitialization();
        }
    }

    // Method Description:
    // - Perform and steps that need to be done once our initial state is all
    //   set up. This includes entering fullscreen mode and firing our
    //   Initialized event.
    // Arguments:
    // - <none>
    // Return Value:
    // - <none>
    void TerminalPage::_CompleteInitialization()
    {
        _startupState = StartupState::Initialized;
        _InitializedHandlers(*this, nullptr);
    }

    // Method Description:
    // - Show a dialog with "About" information. Displays the app's Display
    //   Name, version, getting started link, documentation link, release
    //   Notes link, and privacy policy link.
    void TerminalPage::_ShowAboutDialog()
    {
        _showDialogHandlers(*this, FindName(L"AboutDialog").try_as<WUX::Controls::ContentDialog>());
    }

    winrt::hstring TerminalPage::ApplicationDisplayName()
    {
        if (const auto appLogic{ implementation::AppLogic::Current() })
        {
            return appLogic->ApplicationDisplayName();
        }

        return RS_(L"ApplicationDisplayNameUnpackaged");
    }

    winrt::hstring TerminalPage::ApplicationVersion()
    {
        if (const auto appLogic{ implementation::AppLogic::Current() })
        {
            return appLogic->ApplicationVersion();
        }

        return RS_(L"ApplicationVersionUnknown");
    }

    void TerminalPage::_ThirdPartyNoticesOnClick(const IInspectable& /*sender*/, const Windows::UI::Xaml::RoutedEventArgs& /*eventArgs*/)
    {
        std::filesystem::path currentPath{ wil::GetModuleFileNameW<std::wstring>(nullptr) };
        currentPath.replace_filename(L"NOTICE.html");
        ShellExecute(nullptr, nullptr, currentPath.c_str(), nullptr, nullptr, SW_SHOW);
    }

    // Method Description:
    // - Displays a dialog for warnings found while closing the terminal app using
    //   key binding with multiple tabs opened. Display messages to warn user
    //   that more than 1 tab is opened, and once the user clicks the OK button, remove
    //   all the tabs and shut down and app. If cancel is clicked, the dialog will close
    // - Only one dialog can be visible at a time. If another dialog is visible
    //   when this is called, nothing happens. See _ShowDialog for details
    void TerminalPage::_ShowCloseWarningDialog()
    {
        _showDialogHandlers(*this, FindName(L"CloseAllDialog").try_as<WUX::Controls::ContentDialog>());
    }

    // Method Description:
    // - Builds the flyout (dropdown) attached to the new tab button, and
    //   attaches it to the button. Populates the flyout with one entry per
    //   Profile, displaying the profile's name. Clicking each flyout item will
    //   open a new tab with that profile.
    //   Below the profiles are the static menu items: settings, feedback
    void TerminalPage::_CreateNewTabFlyout()
    {
        auto newTabFlyout = WUX::Controls::MenuFlyout{};
        auto keyBindings = _settings->GetKeybindings();

        const GUID defaultProfileGuid = _settings->GlobalSettings().DefaultProfile();
        // the number of profiles should not change in the loop for this to work
        auto const profileCount = gsl::narrow_cast<int>(_settings->GetProfiles().size());
        for (int profileIndex = 0; profileIndex < profileCount; profileIndex++)
        {
            const auto& profile = _settings->GetProfiles()[profileIndex];
            auto profileMenuItem = WUX::Controls::MenuFlyoutItem{};

            // add the keyboard shortcuts for the first 9 profiles
            if (profileIndex < 9)
            {
                // Look for a keychord that is bound to the equivalent
                // NewTab(ProfileIndex=N) action
                auto actionAndArgs = winrt::make_self<winrt::TerminalApp::implementation::ActionAndArgs>();
                actionAndArgs->Action(ShortcutAction::NewTab);
                auto newTabArgs = winrt::make_self<winrt::TerminalApp::implementation::NewTabArgs>();
                auto newTerminalArgs = winrt::make_self<winrt::TerminalApp::implementation::NewTerminalArgs>();
                newTerminalArgs->ProfileIndex(profileIndex);
                newTabArgs->TerminalArgs(*newTerminalArgs);
                actionAndArgs->Args(*newTabArgs);
                auto profileKeyChord{ keyBindings.GetKeyBindingForActionWithArgs(*actionAndArgs) };

                // make sure we find one to display
                if (profileKeyChord)
                {
                    _SetAcceleratorForMenuItem(profileMenuItem, profileKeyChord);
                }
            }

            auto profileName = profile.GetName();
            winrt::hstring hName{ profileName };
            profileMenuItem.Text(hName);

            // If there's an icon set for this profile, set it as the icon for
            // this flyout item.
            if (profile.HasIcon())
            {
                auto iconSource = GetColoredIcon<WUX::Controls::IconSource>(profile.GetExpandedIconPath());

                WUX::Controls::IconSourceElement iconElement;
                iconElement.IconSource(iconSource);
                profileMenuItem.Icon(iconElement);
                Automation::AutomationProperties::SetAccessibilityView(iconElement, Automation::Peers::AccessibilityView::Raw);
            }

            if (profile.GetGuid() == defaultProfileGuid)
            {
                // Contrast the default profile with others in font weight.
                profileMenuItem.FontWeight(FontWeights::Bold());
            }

            profileMenuItem.Click([profileIndex, weakThis{ get_weak() }](auto&&, auto&&) {
                if (auto page{ weakThis.get() })
                {
                    auto newTerminalArgs = winrt::make_self<winrt::TerminalApp::implementation::NewTerminalArgs>();
                    newTerminalArgs->ProfileIndex(profileIndex);

                    // if alt is pressed, open a pane
                    const CoreWindow window = CoreWindow::GetForCurrentThread();
                    const auto rAltState = window.GetKeyState(VirtualKey::RightMenu);
                    const auto lAltState = window.GetKeyState(VirtualKey::LeftMenu);
                    const bool altPressed = WI_IsFlagSet(lAltState, CoreVirtualKeyStates::Down) ||
                                            WI_IsFlagSet(rAltState, CoreVirtualKeyStates::Down);

                    // Check for DebugTap
                    bool debugTap = page->_settings->GlobalSettings().DebugFeaturesEnabled() &&
                                    WI_IsFlagSet(lAltState, CoreVirtualKeyStates::Down) &&
                                    WI_IsFlagSet(rAltState, CoreVirtualKeyStates::Down);

                    if (altPressed && !debugTap)
                    {
                        page->_SplitPane(TerminalApp::SplitState::Automatic,
                                         TerminalApp::SplitType::Manual,
                                         *newTerminalArgs);
                    }
                    else
                    {
                        page->_OpenNewTab(*newTerminalArgs);
                    }
                }
            });
            newTabFlyout.Items().Append(profileMenuItem);
        }

        // add menu separator
        auto separatorItem = WUX::Controls::MenuFlyoutSeparator{};
        newTabFlyout.Items().Append(separatorItem);

        // add static items
        {
            // GH#2455 - Make sure to try/catch calls to Application::Current,
            // because that _won't_ be an instance of TerminalApp::App in the
            // LocalTests
            auto isUwp = false;
            try
            {
                isUwp = ::winrt::Windows::UI::Xaml::Application::Current().as<::winrt::TerminalApp::App>().Logic().IsUwp();
            }
            CATCH_LOG();

            if (!isUwp)
            {
                // Create the settings button.
                auto settingsItem = WUX::Controls::MenuFlyoutItem{};
                settingsItem.Text(RS_(L"SettingsMenuItem"));

                WUX::Controls::SymbolIcon ico{};
                ico.Symbol(WUX::Controls::Symbol::Setting);
                settingsItem.Icon(ico);

                settingsItem.Click({ this, &TerminalPage::_SettingsButtonOnClick });
                newTabFlyout.Items().Append(settingsItem);

                auto settingsKeyChord = keyBindings.GetKeyBindingForAction(ShortcutAction::OpenSettings);
                if (settingsKeyChord)
                {
                    _SetAcceleratorForMenuItem(settingsItem, settingsKeyChord);
                }

                // Create the feedback button.
                auto feedbackFlyout = WUX::Controls::MenuFlyoutItem{};
                feedbackFlyout.Text(RS_(L"FeedbackMenuItem"));

                WUX::Controls::FontIcon feedbackIcon{};
                feedbackIcon.Glyph(L"\xE939");
                feedbackIcon.FontFamily(Media::FontFamily{ L"Segoe MDL2 Assets" });
                feedbackFlyout.Icon(feedbackIcon);

                feedbackFlyout.Click({ this, &TerminalPage::_FeedbackButtonOnClick });
                newTabFlyout.Items().Append(feedbackFlyout);
            }

            // Create the about button.
            auto aboutFlyout = WUX::Controls::MenuFlyoutItem{};
            aboutFlyout.Text(RS_(L"AboutMenuItem"));

            WUX::Controls::SymbolIcon aboutIcon{};
            aboutIcon.Symbol(WUX::Controls::Symbol::Help);
            aboutFlyout.Icon(aboutIcon);

            aboutFlyout.Click({ this, &TerminalPage::_AboutButtonOnClick });
            newTabFlyout.Items().Append(aboutFlyout);
        }

        _newTabButton.Flyout(newTabFlyout);
    }

    // Function Description:
    // Called when the openNewTabDropdown keybinding is used.
    // Adds the flyout show option to left-align the dropdown with the split button.
    // Shows the dropdown flyout.
    void TerminalPage::_OpenNewTabDropdown()
    {
        WUX::Controls::Primitives::FlyoutShowOptions options{};
        options.Placement(WUX::Controls::Primitives::FlyoutPlacementMode::BottomEdgeAlignedLeft);
        _newTabButton.Flyout().ShowAt(_newTabButton, options);
    }

    // Method Description:
    // - Open a new tab. This will create the TerminalControl hosting the
    //   terminal, and add a new Tab to our list of tabs. The method can
    //   optionally be provided a NewTerminalArgs, which will be used to create
    //   a tab using the values in that object.
    // Arguments:
    // - newTerminalArgs: An object that may contain a blob of parameters to
    //   control which profile is created and with possible other
    //   configurations. See CascadiaSettings::BuildSettings for more details.
    void TerminalPage::_OpenNewTab(const winrt::TerminalApp::NewTerminalArgs& newTerminalArgs)
    try
    {
        const auto [profileGuid, settings] = _settings->BuildSettings(newTerminalArgs);

        _CreateNewTabFromSettings(profileGuid, settings);

        const uint32_t tabCount = _tabs.Size();
        const bool usedManualProfile = (newTerminalArgs != nullptr) &&
                                       (newTerminalArgs.ProfileIndex() != nullptr ||
                                        newTerminalArgs.Profile().empty());
        TraceLoggingWrite(
            g_hTerminalAppProvider, // handle to TerminalApp tracelogging provider
            "TabInformation",
            TraceLoggingDescription("Event emitted upon new tab creation in TerminalApp"),
            TraceLoggingUInt32(1u, "EventVer", "Version of this event"),
            TraceLoggingUInt32(tabCount, "TabCount", "Count of tabs currently opened in TerminalApp"),
            TraceLoggingBool(usedManualProfile, "ProfileSpecified", "Whether the new tab specified a profile explicitly"),
            TraceLoggingGuid(profileGuid, "ProfileGuid", "The GUID of the profile spawned in the new tab"),
            TraceLoggingBool(settings.UseAcrylic(), "UseAcrylic", "The acrylic preference from the settings"),
            TraceLoggingFloat64(settings.TintOpacity(), "TintOpacity", "Opacity preference from the settings"),
            TraceLoggingWideString(settings.FontFace().c_str(), "FontFace", "Font face chosen in the settings"),
            TraceLoggingKeyword(MICROSOFT_KEYWORD_MEASURES),
            TelemetryPrivacyDataTag(PDT_ProductAndServicePerformance));
    }
    CATCH_LOG();

    winrt::fire_and_forget TerminalPage::_RemoveOnCloseRoutine(Microsoft::UI::Xaml::Controls::TabViewItem tabViewItem, winrt::com_ptr<TerminalPage> page)
    {
        co_await winrt::resume_foreground(page->_tabView.Dispatcher());

        page->_RemoveTabViewItem(tabViewItem);
    }

    // Method Description:
    // - Creates a new tab with the given settings. If the tab bar is not being
    //      currently displayed, it will be shown.
    // Arguments:
    // - settings: the TerminalSettings object to use to create the TerminalControl with.
    void TerminalPage::_CreateNewTabFromSettings(GUID profileGuid, TerminalSettings settings)
    {
        // Initialize the new tab

        // Create a connection based on the values in our settings object.
        auto connection = _CreateConnectionFromSettings(profileGuid, settings);

        TerminalConnection::ITerminalConnection debugConnection{ nullptr };
        if (_settings->GlobalSettings().DebugFeaturesEnabled())
        {
            const CoreWindow window = CoreWindow::GetForCurrentThread();
            const auto rAltState = window.GetKeyState(VirtualKey::RightMenu);
            const auto lAltState = window.GetKeyState(VirtualKey::LeftMenu);
            const bool bothAltsPressed = WI_IsFlagSet(lAltState, CoreVirtualKeyStates::Down) &&
                                         WI_IsFlagSet(rAltState, CoreVirtualKeyStates::Down);
            if (bothAltsPressed)
            {
                std::tie(connection, debugConnection) = OpenDebugTapConnection(connection);
            }
        }

        TermControl term{ settings, connection };

        // Add the new tab to the list of our tabs.
        auto newTabImpl = winrt::make_self<Tab>(profileGuid, term);
        _tabs.Append(*newTabImpl);

        // Hookup our event handlers to the new terminal
        _RegisterTerminalEvents(term, *newTabImpl);

        // Don't capture a strong ref to the tab. If the tab is removed as this
        // is called, we don't really care anymore about handling the event.
        auto weakTab = make_weak(newTabImpl);

        // When the tab's active pane changes, we'll want to lookup a new icon
        // for it, and possibly propagate the title up to the window.
        newTabImpl->ActivePaneChanged([weakTab, weakThis{ get_weak() }]() {
            auto page{ weakThis.get() };
            auto tab{ weakTab.get() };

            if (page && tab)
            {
                // Possibly update the icon of the tab.
                page->_UpdateTabIcon(*tab);
                // Possibly update the title of the tab, window to match the newly
                // focused pane.
                page->_UpdateTitle(*tab);
            }
        });

        auto tabViewItem = newTabImpl->GetTabViewItem();
        _tabView.TabItems().Append(tabViewItem);

        // Set this tab's icon to the icon from the user's profile
        const auto* const profile = _settings->FindProfile(profileGuid);
        if (profile != nullptr && profile->HasIcon())
        {
            newTabImpl->UpdateIcon(profile->GetExpandedIconPath());
        }

        tabViewItem.PointerPressed({ this, &TerminalPage::_OnTabClick });

        // When the tab is closed, remove it from our list of tabs.
        newTabImpl->Closed([tabViewItem, weakThis{ get_weak() }](auto&& /*s*/, auto&& /*e*/) {
            if (auto page{ weakThis.get() })
            {
                page->_RemoveOnCloseRoutine(tabViewItem, page);
            }
        });

        if (debugConnection) // this will only be set if global debugging is on and tap is active
        {
            TermControl newControl{ settings, debugConnection };
            _RegisterTerminalEvents(newControl, *newTabImpl);
            // Split (auto) with the debug tap.
            newTabImpl->SplitPane(SplitState::Automatic, profileGuid, newControl);
        }

        // This kicks off TabView::SelectionChanged, in response to which
        // we'll attach the terminal's Xaml control to the Xaml root.
        _tabView.SelectedItem(tabViewItem);
    }

    // Method Description:
    // - Creates a new connection based on the profile settings
    // Arguments:
    // - the profile GUID we want the settings from
    // - the terminal settings
    // Return value:
    // - the desired connection
    TerminalConnection::ITerminalConnection TerminalPage::_CreateConnectionFromSettings(GUID profileGuid,
                                                                                        winrt::Microsoft::Terminal::Settings::TerminalSettings settings)
    {
        const auto* const profile = _settings->FindProfile(profileGuid);

        TerminalConnection::ITerminalConnection connection{ nullptr };

        GUID connectionType{ 0 };
        GUID sessionGuid{ 0 };

        if (profile->HasConnectionType())
        {
            connectionType = profile->GetConnectionType();
        }

        if (profile->HasConnectionType() &&
            profile->GetConnectionType() == AzureConnectionType &&
            TerminalConnection::AzureConnection::IsAzureConnectionAvailable())
        {
            // TODO GH#4661: Replace this with directly using the AzCon when our VT is better
            std::filesystem::path azBridgePath{ wil::GetModuleFileNameW<std::wstring>(nullptr) };
            azBridgePath.replace_filename(L"TerminalAzBridge.exe");
            connection = TerminalConnection::ConptyConnection(azBridgePath.wstring(),
                                                              L".",
                                                              L"Azure",
                                                              nullptr,
                                                              settings.InitialRows(),
                                                              settings.InitialCols(),
                                                              winrt::guid());
        }

        else if (profile->HasConnectionType() &&
                 profile->GetConnectionType() == TelnetConnectionType)
        {
            connection = TerminalConnection::TelnetConnection(settings.Commandline());
        }

        else
        {
            std::wstring guidWString = Utils::GuidToString(profileGuid);

            StringMap envMap{};
            envMap.Insert(L"WT_PROFILE_ID", guidWString);
            envMap.Insert(L"WSLENV", L"WT_PROFILE_ID");

            auto conhostConn = TerminalConnection::ConptyConnection(
                settings.Commandline(),
                settings.StartingDirectory(),
                settings.StartingTitle(),
                envMap.GetView(),
                settings.InitialRows(),
                settings.InitialCols(),
                winrt::guid());

            sessionGuid = conhostConn.Guid();
            connection = conhostConn;
        }

        TraceLoggingWrite(
            g_hTerminalAppProvider,
            "ConnectionCreated",
            TraceLoggingDescription("Event emitted upon the creation of a connection"),
            TraceLoggingGuid(connectionType, "ConnectionTypeGuid", "The type of the connection"),
            TraceLoggingGuid(profileGuid, "ProfileGuid", "The profile's GUID"),
            TraceLoggingGuid(sessionGuid, "SessionGuid", "The WT_SESSION's GUID"),
            TraceLoggingKeyword(MICROSOFT_KEYWORD_MEASURES),
            TelemetryPrivacyDataTag(PDT_ProductAndServicePerformance));

        return connection;
    }

    // Method Description:
    // - Called when the settings button is clicked. Launches a background
    //   thread to open the settings file in the default JSON editor.
    // Arguments:
    // - <none>
    // Return Value:
    // - <none>
    void TerminalPage::_SettingsButtonOnClick(const IInspectable&,
                                              const RoutedEventArgs&)
    {
        const CoreWindow window = CoreWindow::GetForCurrentThread();
        const auto rAltState = window.GetKeyState(VirtualKey::RightMenu);
        const auto lAltState = window.GetKeyState(VirtualKey::LeftMenu);
        const bool altPressed = WI_IsFlagSet(lAltState, CoreVirtualKeyStates::Down) ||
                                WI_IsFlagSet(rAltState, CoreVirtualKeyStates::Down);

        const auto target = altPressed ? SettingsTarget::DefaultsFile : SettingsTarget::SettingsFile;
        _LaunchSettings(target);
    }

    // Method Description:
    // - Called when the feedback button is clicked. Launches github in your
    //   default browser, navigated to the "issues" page of the Terminal repo.
    void TerminalPage::_FeedbackButtonOnClick(const IInspectable&,
                                              const RoutedEventArgs&)
    {
        const auto feedbackUriValue = RS_(L"FeedbackUriValue");
        winrt::Windows::Foundation::Uri feedbackUri{ feedbackUriValue };

        winrt::Windows::System::Launcher::LaunchUriAsync(feedbackUri);
    }

    // Method Description:
    // - Called when the about button is clicked. See _ShowAboutDialog for more info.
    // Arguments:
    // - <unused>
    // Return Value:
    // - <none>
    void TerminalPage::_AboutButtonOnClick(const IInspectable&,
                                           const RoutedEventArgs&)
    {
        _ShowAboutDialog();
    }

    // Method Description:
    // - Configure the AppKeyBindings to use our ShortcutActionDispatch as the
    //   object to handle dispatching ShortcutAction events.
    // Arguments:
    // - bindings: A AppKeyBindings object to wire up with our event handlers
    void TerminalPage::_HookupKeyBindings(TerminalApp::AppKeyBindings bindings) noexcept
    {
        bindings.SetDispatch(*_actionDispatch);
    }

    // Method Description:
    // - Register our event handlers with our ShortcutActionDispatch. The
    //   ShortcutActionDispatch is responsible for raising the appropriate
    //   events for an ActionAndArgs. WE'll handle each possible event in our
    //   own way.
    // Arguments:
    // - <none>
    void TerminalPage::_RegisterActionCallbacks()
    {
        // Hook up the ShortcutActionDispatch object's events to our handlers.
        // They should all be hooked up here, regardless of whether or not
        // there's an actual keychord for them.
        _actionDispatch->OpenNewTabDropdown({ this, &TerminalPage::_HandleOpenNewTabDropdown });
        _actionDispatch->DuplicateTab({ this, &TerminalPage::_HandleDuplicateTab });
        _actionDispatch->CloseTab({ this, &TerminalPage::_HandleCloseTab });
        _actionDispatch->ClosePane({ this, &TerminalPage::_HandleClosePane });
        _actionDispatch->CloseWindow({ this, &TerminalPage::_HandleCloseWindow });
        _actionDispatch->ScrollUp({ this, &TerminalPage::_HandleScrollUp });
        _actionDispatch->ScrollDown({ this, &TerminalPage::_HandleScrollDown });
        _actionDispatch->NextTab({ this, &TerminalPage::_HandleNextTab });
        _actionDispatch->PrevTab({ this, &TerminalPage::_HandlePrevTab });
        _actionDispatch->SplitPane({ this, &TerminalPage::_HandleSplitPane });
        _actionDispatch->ScrollUpPage({ this, &TerminalPage::_HandleScrollUpPage });
        _actionDispatch->ScrollDownPage({ this, &TerminalPage::_HandleScrollDownPage });
        _actionDispatch->OpenSettings({ this, &TerminalPage::_HandleOpenSettings });
        _actionDispatch->PasteText({ this, &TerminalPage::_HandlePasteText });
        _actionDispatch->NewTab({ this, &TerminalPage::_HandleNewTab });
        _actionDispatch->SwitchToTab({ this, &TerminalPage::_HandleSwitchToTab });
        _actionDispatch->ResizePane({ this, &TerminalPage::_HandleResizePane });
        _actionDispatch->MoveFocus({ this, &TerminalPage::_HandleMoveFocus });
        _actionDispatch->CopyText({ this, &TerminalPage::_HandleCopyText });
        _actionDispatch->AdjustFontSize({ this, &TerminalPage::_HandleAdjustFontSize });
        _actionDispatch->Find({ this, &TerminalPage::_HandleFind });
        _actionDispatch->ResetFontSize({ this, &TerminalPage::_HandleResetFontSize });
        _actionDispatch->ToggleFullscreen({ this, &TerminalPage::_HandleToggleFullscreen });
<<<<<<< HEAD
        _actionDispatch->ToggleCommandPalette({ this, &TerminalPage::_HandleToggleCommandPalette });
=======
        _actionDispatch->SetTabColor({ this, &TerminalPage::_HandleSetTabColor });
        _actionDispatch->OpenTabColorPicker({ this, &TerminalPage::_HandleOpenTabColorPicker });
        _actionDispatch->RenameTab({ this, &TerminalPage::_HandleRenameTab });
>>>>>>> a3a9df82
    }

    // Method Description:
    // - Get the title of the currently focused terminal control. If this tab is
    //   the focused tab, then also bubble this title to any listeners of our
    //   TitleChanged event.
    // Arguments:
    // - tab: the Tab to update the title for.
    void TerminalPage::_UpdateTitle(const Tab& tab)
    {
        auto newTabTitle = tab.GetActiveTitle();

        if (_settings->GlobalSettings().ShowTitleInTitlebar() &&
            tab.IsFocused())
        {
            _titleChangeHandlers(*this, newTabTitle);
        }
    }

    // Method Description:
    // - Get the icon of the currently focused terminal control, and set its
    //   tab's icon to that icon.
    // Arguments:
    // - tab: the Tab to update the title for.
    void TerminalPage::_UpdateTabIcon(Tab& tab)
    {
        const auto lastFocusedProfileOpt = tab.GetFocusedProfile();
        if (lastFocusedProfileOpt.has_value())
        {
            const auto lastFocusedProfile = lastFocusedProfileOpt.value();
            const auto* const matchingProfile = _settings->FindProfile(lastFocusedProfile);
            if (matchingProfile)
            {
                tab.UpdateIcon(matchingProfile->GetExpandedIconPath());
            }
            else
            {
                tab.UpdateIcon({});
            }
        }
    }

    // Method Description:
    // - Handle changes to the tab width set by the user
    void TerminalPage::_UpdateTabWidthMode()
    {
        _tabView.TabWidthMode(_settings->GlobalSettings().TabWidthMode());
    }

    // Method Description:
    // - Handle changes in tab layout.
    void TerminalPage::_UpdateTabView()
    {
        // Never show the tab row when we're fullscreen. Otherwise:
        // Show tabs when there's more than 1, or the user has chosen to always
        // show the tab bar.
        const bool isVisible = (!_isFullscreen) &&
                               (_settings->GlobalSettings().ShowTabsInTitlebar() ||
                                (_tabs.Size() > 1) ||
                                _settings->GlobalSettings().AlwaysShowTabs());

        // collapse/show the tabs themselves
        _tabView.Visibility(isVisible ? Visibility::Visible : Visibility::Collapsed);

        // collapse/show the row that the tabs are in.
        // NaN is the special value XAML uses for "Auto" sizing.
        _tabRow.Height(isVisible ? NAN : 0);
    }

    // Method Description:
    // - Duplicates the current focused tab
    void TerminalPage::_DuplicateTabViewItem()
    {
        if (auto index{ _GetFocusedTabIndex() })
        {
            try
            {
                auto focusedTab = _GetStrongTabImpl(*index);
                // TODO: GH#5047 - In the future, we should get the Profile of
                // the focused pane, and use that to build a new instance of the
                // settings so we can duplicate this tab/pane.
                //
                // Currently, if the profile doesn't exist anymore in our
                // settings, we'll silently do nothing.
                //
                // In the future, it will be preferable to just duplicate the
                // current control's settings, but we can't do that currently,
                // because we won't be able to create a new instance of the
                // connection without keeping an instance of the original Profile
                // object around.

                const auto& profileGuid = focusedTab->GetFocusedProfile();
                if (profileGuid.has_value())
                {
                    const auto settings = _settings->BuildSettings(profileGuid.value());
                    _CreateNewTabFromSettings(profileGuid.value(), settings);
                }
            }
            CATCH_LOG();
        }
    }

    // Method Description:
    // - Look for the index of the input tabView in the tabs vector,
    //   and call _RemoveTabViewItemByIndex
    // Arguments:
    // - tabViewItem: the TabViewItem in the TabView that is being removed.
    void TerminalPage::_RemoveTabViewItem(const MUX::Controls::TabViewItem& tabViewItem)
    {
        uint32_t tabIndexFromControl = 0;
        if (_tabView.TabItems().IndexOf(tabViewItem, tabIndexFromControl))
        {
            // If IndexOf returns true, we've actually got an index
            _RemoveTabViewItemByIndex(tabIndexFromControl);
        }
    }

    // Method Description:
    // - Removes the tab (both TerminalControl and XAML)
    // Arguments:
    // - tabIndex: the index of the tab to be removed
    void TerminalPage::_RemoveTabViewItemByIndex(uint32_t tabIndex)
    {
        // Removing the tab from the collection should destroy its control and disconnect its connection,
        // but it doesn't always do so. The UI tree may still be holding the control and preventing its destruction.
        auto tab{ _GetStrongTabImpl(tabIndex) };
        tab->Shutdown();

        _tabs.RemoveAt(tabIndex);
        _tabView.TabItems().RemoveAt(tabIndex);

        // To close the window here, we need to close the hosting window.
        if (_tabs.Size() == 0)
        {
            _lastTabClosedHandlers(*this, nullptr);
        }
        else if (_isFullscreen || _rearranging)
        {
            // GH#5799 - If we're fullscreen, the TabView isn't visible. If it's
            // not Visible, it's _not_ going to raise a SelectionChanged event,
            // which is what we usually use to focus another tab. Instead, we'll
            // have to do it manually here.
            //
            // GH#5559 Similarly, we suppress _OnTabItemsChanged events during a
            // rearrange, so if a tab is closed while we're rearranging tabs, do
            // this manually.
            //
            // We can't use
            //   auto selectedIndex = _tabView.SelectedIndex();
            // Because this will always return -1 in this scenario unfortunately.
            //
            // So, what we're going to try to do is move the focus to the tab
            // to the left, within the bounds of how many tabs we have.
            //
            // EX: we have 4 tabs: [A, B, C, D]. If we close:
            // * A (tabIndex=0): We'll want to focus tab B (now in index 0)
            // * B (tabIndex=1): We'll want to focus tab A (now in index 0)
            // * C (tabIndex=2): We'll want to focus tab B (now in index 1)
            // * D (tabIndex=3): We'll want to focus tab C (now in index 2)
            const auto newSelectedIndex = std::clamp<int32_t>(tabIndex - 1, 0, _tabs.Size());
            // _UpdatedSelectedTab will do the work of setting up the new tab as
            // the focused one, and unfocusing all the others.
            _UpdatedSelectedTab(newSelectedIndex);

            // Also, we need to _manually_ set the SelectedItem of the tabView
            // here. If we don't, then the TabView will technically not have a
            // selected item at all, which can make things like ClosePane not
            // work correctly.
            auto newSelectedTab{ _GetStrongTabImpl(newSelectedIndex) };
            _tabView.SelectedItem(newSelectedTab->GetTabViewItem());
        }

        // GH#5559 - If we were in the middle of a drag/drop, end it by clearing
        // out our state.
        if (_rearranging)
        {
            _rearranging = false;
            _rearrangeFrom = std::nullopt;
            _rearrangeTo = std::nullopt;
        }
    }

    // Method Description:
    // - Connects event handlers to the TermControl for events that we want to
    //   handle. This includes:
    //    * the Copy and Paste events, for setting and retrieving clipboard data
    //      on the right thread
    //    * the TitleChanged event, for changing the text of the tab
    // Arguments:
    // - term: The newly created TermControl to connect the events for
    // - hostingTab: The Tab that's hosting this TermControl instance
    void TerminalPage::_RegisterTerminalEvents(TermControl term, Tab& hostingTab)
    {
        // Add an event handler when the terminal's selection wants to be copied.
        // When the text buffer data is retrieved, we'll copy the data into the Clipboard
        term.CopyToClipboard({ this, &TerminalPage::_CopyToClipboardHandler });

        // Add an event handler when the terminal wants to paste data from the Clipboard.
        term.PasteFromClipboard({ this, &TerminalPage::_PasteFromClipboardHandler });

        // Bind Tab events to the TermControl and the Tab's Pane
        hostingTab.Initialize(term);

        auto weakTab{ hostingTab.get_weak() };
        auto weakThis{ get_weak() };
        // PropertyChanged is the generic mechanism by which the Tab
        // communicates changes to any of its observable properties, including
        // the Title
        hostingTab.PropertyChanged([weakTab, weakThis](auto&&, const WUX::Data::PropertyChangedEventArgs& args) {
            auto page{ weakThis.get() };
            auto tab{ weakTab.get() };
            if (page && tab)
            {
                if (args.PropertyName() == L"Title")
                {
                    page->_UpdateTitle(*tab);
                }
            }
        });

        // react on color changed events
        hostingTab.ColorSelected([weakTab, weakThis](auto&& color) {
            auto page{ weakThis.get() };
            auto tab{ weakTab.get() };

            if (page && tab && tab->IsFocused())
            {
                page->_SetNonClientAreaColors(color);
            }
        });

        hostingTab.ColorCleared([weakTab, weakThis]() {
            auto page{ weakThis.get() };
            auto tab{ weakTab.get() };

            if (page && tab && tab->IsFocused())
            {
                page->_ClearNonClientAreaColors();
            }
        });

        // TODO GH#3327: Once we support colorizing the NewTab button based on
        // the color of the tab, we'll want to make sure to call
        // _ClearNewTabButtonColor here, to reset it to the default (for the
        // newly created tab).
        // remove any colors left by other colored tabs
        // _ClearNewTabButtonColor();
    }

    // Method Description:
    // - Sets focus to the tab to the right or left the currently selected tab.
    void TerminalPage::_SelectNextTab(const bool bMoveRight)
    {
        if (auto index{ _GetFocusedTabIndex() })
        {
            uint32_t tabCount = _tabs.Size();
            // Wraparound math. By adding tabCount and then calculating modulo tabCount,
            // we clamp the values to the range [0, tabCount) while still supporting moving
            // leftward from 0 to tabCount - 1.
            const auto newTabIndex = ((tabCount + *index + (bMoveRight ? 1 : -1)) % tabCount);
            _SelectTab(newTabIndex);
        }
    }

    // Method Description:
    // - Sets focus to the desired tab. Returns false if the provided tabIndex
    //   is greater than the number of tabs we have.
    // - During startup, we'll immediately set the selected tab as focused.
    // - After startup, we'll dispatch an async method to set the the selected
    //   item of the TabView, which will then also trigger a
    //   TabView::SelectionChanged, handled in
    //   TerminalPage::_OnTabSelectionChanged
    // Return Value:
    // true iff we were able to select that tab index, false otherwise
    bool TerminalPage::_SelectTab(const uint32_t tabIndex)
    {
        if (tabIndex >= 0 && tabIndex < _tabs.Size())
        {
            if (_startupState == StartupState::InStartup)
            {
                auto tab{ _GetStrongTabImpl(tabIndex) };
                _tabView.SelectedItem(tab->GetTabViewItem());
                _UpdatedSelectedTab(tabIndex);
            }
            else
            {
                _SetFocusedTabIndex(tabIndex);
            }

            return true;
        }
        return false;
    }

    // Method Description:
    // - Attempt to move focus between panes, as to focus the child on
    //   the other side of the separator. See Pane::NavigateFocus for details.
    // - Moves the focus of the currently focused tab.
    // Arguments:
    // - direction: The direction to move the focus in.
    // Return Value:
    // - <none>
    void TerminalPage::_MoveFocus(const Direction& direction)
    {
        if (auto index{ _GetFocusedTabIndex() })
        {
            auto focusedTab{ _GetStrongTabImpl(*index) };
            focusedTab->NavigateFocus(direction);
        }
    }

    winrt::Microsoft::Terminal::TerminalControl::TermControl TerminalPage::_GetActiveControl()
    {
        if (auto index{ _GetFocusedTabIndex() })
        {
            auto focusedTab{ _GetStrongTabImpl(*index) };
            return focusedTab->GetActiveTerminalControl();
        }
        else
        {
            return nullptr;
        }
    }

    // Method Description:
    // - Returns the index in our list of tabs of the currently focused tab. If
    //      no tab is currently selected, returns -1.
    // Return Value:
    // - the index of the currently focused tab if there is one, else -1
    std::optional<uint32_t> TerminalPage::_GetFocusedTabIndex() const noexcept
    {
        // GH#1117: This is a workaround because _tabView.SelectedIndex()
        //          sometimes return incorrect result after removing some tabs
        uint32_t focusedIndex;
        if (_tabView.TabItems().IndexOf(_tabView.SelectedItem(), focusedIndex))
        {
            return focusedIndex;
        }
        return std::nullopt;
    }

    // Method Description:
    // - returns a com_ptr to the currently focused tab. This might return null,
    //   so make sure to check the result!
    winrt::com_ptr<Tab> TerminalPage::_GetFocusedTab()
    {
        if (auto index{ _GetFocusedTabIndex() })
        {
            return _GetStrongTabImpl(*index);
        }
        return nullptr;
    }

    // Method Description:
    // - An async method for changing the focused tab on the UI thread. This
    //   method will _only_ set the selected item of the TabView, which will
    //   then also trigger a TabView::SelectionChanged event, which we'll handle
    //   in TerminalPage::_OnTabSelectionChanged, where we'll mark the new tab
    //   as focused.
    // Arguments:
    // - tabIndex: the index in the list of tabs to focus.
    // Return Value:
    // - <none>
    winrt::fire_and_forget TerminalPage::_SetFocusedTabIndex(const uint32_t tabIndex)
    {
        // GH#1117: This is a workaround because _tabView.SelectedIndex(tabIndex)
        //          sometimes set focus to an incorrect tab after removing some tabs
        auto weakThis{ get_weak() };

        co_await winrt::resume_foreground(_tabView.Dispatcher());

        if (auto page{ weakThis.get() })
        {
            auto tab{ _GetStrongTabImpl(tabIndex) };
            _tabView.SelectedItem(tab->GetTabViewItem());
        }
    }

    // Method Description:
    // - Close the currently focused tab. Focus will move to the left, if possible.
    void TerminalPage::_CloseFocusedTab()
    {
        if (auto index{ _GetFocusedTabIndex() })
        {
            _RemoveTabViewItemByIndex(*index);
        }
    }

    // Method Description:
    // - Close the currently focused pane. If the pane is the last pane in the
    //   tab, the tab will also be closed. This will happen when we handle the
    //   tab's Closed event.
    void TerminalPage::_CloseFocusedPane()
    {
        if (auto index{ _GetFocusedTabIndex() })
        {
            auto focusedTab{ _GetStrongTabImpl(*index) };
            focusedTab->ClosePane();
        }
    }

    // Method Description:
    // - Close the terminal app. If there is more
    //   than one tab opened, show a warning dialog.
    void TerminalPage::CloseWindow()
    {
        if (_tabs.Size() > 1 && _settings->GlobalSettings().ConfirmCloseAllTabs())
        {
            _ShowCloseWarningDialog();
        }
        else
        {
            _CloseAllTabs();
        }
    }

    // Method Description:
    // - Remove all the tabs opened and the terminal will terminate
    //   on its own when the last tab is closed.
    void TerminalPage::_CloseAllTabs()
    {
        while (_tabs.Size() != 0)
        {
            _RemoveTabViewItemByIndex(0);
        }
    }

    // Method Description:
    // - Move the viewport of the terminal of the currently focused tab up or
    //      down a number of lines. Negative values of `delta` will move the
    //      view up, and positive values will move the viewport down.
    // Arguments:
    // - delta: a number of lines to move the viewport relative to the current viewport.
    void TerminalPage::_Scroll(int delta)
    {
        if (auto index{ _GetFocusedTabIndex() })
        {
            auto focusedTab{ _GetStrongTabImpl(*index) };
            focusedTab->Scroll(delta);
        }
    }

    // Method Description:
    // - Split the focused pane either horizontally or vertically, and place the
    //   given TermControl into the newly created pane.
    // - If splitType == SplitState::None, this method does nothing.
    // Arguments:
    // - splitType: one value from the TerminalApp::SplitState enum, indicating how the
    //   new pane should be split from its parent.
    // - splitMode: value from TerminalApp::SplitType enum, indicating the profile to be used in the newly split pane.
    // - newTerminalArgs: An object that may contain a blob of parameters to
    //   control which profile is created and with possible other
    //   configurations. See CascadiaSettings::BuildSettings for more details.
    void TerminalPage::_SplitPane(const TerminalApp::SplitState splitType,
                                  const TerminalApp::SplitType splitMode,
                                  const winrt::TerminalApp::NewTerminalArgs& newTerminalArgs)
    {
        // Do nothing if we're requesting no split.
        if (splitType == TerminalApp::SplitState::None)
        {
            return;
        }

        auto indexOpt = _GetFocusedTabIndex();

        // Do nothing if for some reason, there's no tab in focus. We don't want to crash.
        if (!indexOpt)
        {
            return;
        }

        try
        {
            auto focusedTab = _GetStrongTabImpl(*indexOpt);
            winrt::Microsoft::Terminal::Settings::TerminalSettings controlSettings;
            GUID realGuid;
            bool profileFound = false;

            if (splitMode == TerminalApp::SplitType::Duplicate)
            {
                std::optional<GUID> current_guid = focusedTab->GetFocusedProfile();
                if (current_guid)
                {
                    profileFound = true;
                    controlSettings = _settings->BuildSettings(current_guid.value());
                    realGuid = current_guid.value();
                }
                // TODO: GH#5047 - In the future, we should get the Profile of
                // the focused pane, and use that to build a new instance of the
                // settings so we can duplicate this tab/pane.
                //
                // Currently, if the profile doesn't exist anymore in our
                // settings, we'll silently do nothing.
                //
                // In the future, it will be preferable to just duplicate the
                // current control's settings, but we can't do that currently,
                // because we won't be able to create a new instance of the
                // connection without keeping an instance of the original Profile
                // object around.
            }
            if (!profileFound)
            {
                std::tie(realGuid, controlSettings) = _settings->BuildSettings(newTerminalArgs);
            }

            const auto controlConnection = _CreateConnectionFromSettings(realGuid, controlSettings);

            const auto canSplit = focusedTab->CanSplitPane(splitType);

            if (!canSplit && _startupState == StartupState::Initialized)
            {
                return;
            }

            auto realSplitType = splitType;
            if (realSplitType == SplitState::Automatic && _startupState < StartupState::Initialized)
            {
                float contentWidth = gsl::narrow_cast<float>(_tabContent.ActualWidth());
                float contentHeight = gsl::narrow_cast<float>(_tabContent.ActualHeight());
                realSplitType = focusedTab->PreCalculateAutoSplit({ contentWidth, contentHeight });
            }

            TermControl newControl{ controlSettings, controlConnection };

            // Hookup our event handlers to the new terminal
            _RegisterTerminalEvents(newControl, *focusedTab);

            focusedTab->SplitPane(realSplitType, realGuid, newControl);
        }
        CATCH_LOG();
    }

    // Method Description:
    // - Attempt to move a separator between panes, as to resize each child on
    //   either size of the separator. See Pane::ResizePane for details.
    // - Moves a separator on the currently focused tab.
    // Arguments:
    // - direction: The direction to move the separator in.
    // Return Value:
    // - <none>
    void TerminalPage::_ResizePane(const Direction& direction)
    {
        if (auto index{ _GetFocusedTabIndex() })
        {
            auto focusedTab{ _GetStrongTabImpl(*index) };
            focusedTab->ResizePane(direction);
        }
    }

    // Method Description:
    // - Move the viewport of the terminal of the currently focused tab up or
    //      down a page. The page length will be dependent on the terminal view height.
    //      Negative values of `delta` will move the view up by one page, and positive values
    //      will move the viewport down by one page.
    // Arguments:
    // - delta: The direction to move the view relative to the current viewport(it
    //      is clamped between -1 and 1)
    void TerminalPage::_ScrollPage(int delta)
    {
        auto indexOpt = _GetFocusedTabIndex();
        // Do nothing if for some reason, there's no tab in focus. We don't want to crash.
        if (!indexOpt)
        {
            return;
        }

        delta = std::clamp(delta, -1, 1);
        const auto control = _GetActiveControl();
        const auto termHeight = control.GetViewHeight();
        auto focusedTab{ _GetStrongTabImpl(*indexOpt) };
        focusedTab->Scroll(termHeight * delta);
    }

    // Method Description:
    // - Gets the title of the currently focused terminal control. If there
    //   isn't a control selected for any reason, returns "Windows Terminal"
    // Arguments:
    // - <none>
    // Return Value:
    // - the title of the focused control if there is one, else "Windows Terminal"
    hstring TerminalPage::Title()
    {
        if (_settings->GlobalSettings().ShowTitleInTitlebar())
        {
            auto selectedIndex = _tabView.SelectedIndex();
            if (selectedIndex >= 0)
            {
                try
                {
                    if (auto focusedControl{ _GetActiveControl() })
                    {
                        return focusedControl.Title();
                    }
                }
                CATCH_LOG();
            }
        }
        return { L"Windows Terminal" };
    }

    // Method Description:
    // - Handles the special case of providing a text override for the UI shortcut due to VK_OEM issue.
    //      Looks at the flags from the KeyChord modifiers and provides a concatenated string value of all
    //      in the same order that XAML would put them as well.
    // Return Value:
    // - a string representation of the key modifiers for the shortcut
    //NOTE: This needs to be localized with https://github.com/microsoft/terminal/issues/794 if XAML framework issue not resolved before then
    static std::wstring _FormatOverrideShortcutText(Settings::KeyModifiers modifiers)
    {
        std::wstring buffer{ L"" };

        if (WI_IsFlagSet(modifiers, Settings::KeyModifiers::Ctrl))
        {
            buffer += L"Ctrl+";
        }

        if (WI_IsFlagSet(modifiers, Settings::KeyModifiers::Shift))
        {
            buffer += L"Shift+";
        }

        if (WI_IsFlagSet(modifiers, Settings::KeyModifiers::Alt))
        {
            buffer += L"Alt+";
        }

        return buffer;
    }

    // Method Description:
    // - Takes a MenuFlyoutItem and a corresponding KeyChord value and creates the accelerator for UI display.
    //   Takes into account a special case for an error condition for a comma
    // Arguments:
    // - MenuFlyoutItem that will be displayed, and a KeyChord to map an accelerator
    void TerminalPage::_SetAcceleratorForMenuItem(WUX::Controls::MenuFlyoutItem& menuItem,
                                                  const winrt::Microsoft::Terminal::Settings::KeyChord& keyChord)
    {
#ifdef DEP_MICROSOFT_UI_XAML_708_FIXED
        // work around https://github.com/microsoft/microsoft-ui-xaml/issues/708 in case of VK_OEM_COMMA
        if (keyChord.Vkey() != VK_OEM_COMMA)
        {
            // use the XAML shortcut to give us the automatic capabilities
            auto menuShortcut = Windows::UI::Xaml::Input::KeyboardAccelerator{};

            // TODO: Modify this when https://github.com/microsoft/terminal/issues/877 is resolved
            menuShortcut.Key(static_cast<Windows::System::VirtualKey>(keyChord.Vkey()));

            // inspect the modifiers from the KeyChord and set the flags int he XAML value
            auto modifiers = AppKeyBindings::ConvertVKModifiers(keyChord.Modifiers());

            // add the modifiers to the shortcut
            menuShortcut.Modifiers(modifiers);

            // add to the menu
            menuItem.KeyboardAccelerators().Append(menuShortcut);
        }
        else // we've got a comma, so need to just use the alternate method
#endif
        {
            // extract the modifier and key to a nice format
            auto overrideString = _FormatOverrideShortcutText(keyChord.Modifiers());
            auto mappedCh = MapVirtualKeyW(keyChord.Vkey(), MAPVK_VK_TO_CHAR);
            if (mappedCh != 0)
            {
                menuItem.KeyboardAcceleratorTextOverride(overrideString + gsl::narrow_cast<wchar_t>(mappedCh));
            }
        }
    }

    // Method Description:
    // - Calculates the appropriate size to snap to in the given direction, for
    //   the given dimension. If the global setting `snapToGridOnResize` is set
    //   to `false`, this will just immediately return the provided dimension,
    //   effectively disabling snapping.
    // - See Pane::CalcSnappedDimension
    float TerminalPage::CalcSnappedDimension(const bool widthOrHeight, const float dimension) const
    {
        if (_settings->GlobalSettings().SnapToGridOnResize())
        {
            if (auto index{ _GetFocusedTabIndex() })
            {
                auto focusedTab{ _GetStrongTabImpl(*index) };
                return focusedTab->CalcSnappedDimension(widthOrHeight, dimension);
            }
        }
        return dimension;
    }

    // Method Description:
    // - Place `copiedData` into the clipboard as text. Triggered when a
    //   terminal control raises it's CopyToClipboard event.
    // Arguments:
    // - copiedData: the new string content to place on the clipboard.
    winrt::fire_and_forget TerminalPage::_CopyToClipboardHandler(const IInspectable /*sender*/,
                                                                 const winrt::Microsoft::Terminal::TerminalControl::CopyToClipboardEventArgs copiedData)
    {
        co_await winrt::resume_foreground(Dispatcher(), CoreDispatcherPriority::High);

        DataPackage dataPack = DataPackage();
        dataPack.RequestedOperation(DataPackageOperation::Copy);

        // copy text to dataPack
        dataPack.SetText(copiedData.Text());

        if (_settings->GlobalSettings().CopyFormatting())
        {
            // copy html to dataPack
            const auto htmlData = copiedData.Html();
            if (!htmlData.empty())
            {
                dataPack.SetHtmlFormat(htmlData);
            }

            // copy rtf data to dataPack
            const auto rtfData = copiedData.Rtf();
            if (!rtfData.empty())
            {
                dataPack.SetRtf(rtfData);
            }
        }

        try
        {
            Clipboard::SetContent(dataPack);
            Clipboard::Flush();
        }
        CATCH_LOG();
    }

    // Method Description:
    // - Fires an async event to get data from the clipboard, and paste it to
    //   the terminal. Triggered when the Terminal Control requests clipboard
    //   data with it's PasteFromClipboard event.
    // Arguments:
    // - eventArgs: the PasteFromClipboard event sent from the TermControl
    winrt::fire_and_forget TerminalPage::_PasteFromClipboardHandler(const IInspectable /*sender*/,
                                                                    const PasteFromClipboardEventArgs eventArgs)
    {
        co_await winrt::resume_foreground(Dispatcher(), CoreDispatcherPriority::High);

        TerminalPage::PasteFromClipboard(eventArgs);
    }

    // Function Description:
    // - Copies and processes the text data from the Windows Clipboard.
    //   Does some of this in a background thread, as to not hang/crash the UI thread.
    // Arguments:
    // - eventArgs: the PasteFromClipboard event sent from the TermControl
    fire_and_forget TerminalPage::PasteFromClipboard(PasteFromClipboardEventArgs eventArgs)
    {
        const DataPackageView data = Clipboard::GetContent();

        // This will switch the execution of the function to a background (not
        // UI) thread. This is IMPORTANT, because the getting the clipboard data
        // will crash on the UI thread, because the main thread is a STA.
        co_await winrt::resume_background();

        try
        {
            hstring text = L"";
            if (data.Contains(StandardDataFormats::Text()))
            {
                text = co_await data.GetTextAsync();
            }
            // Windows Explorer's "Copy address" menu item stores a StorageItem in the clipboard, and no text.
            else if (data.Contains(StandardDataFormats::StorageItems()))
            {
                Windows::Foundation::Collections::IVectorView<Windows::Storage::IStorageItem> items = co_await data.GetStorageItemsAsync();
                if (items.Size() > 0)
                {
                    Windows::Storage::IStorageItem item = items.GetAt(0);
                    text = item.Path();
                }
            }
            eventArgs.HandleClipboardData(text);
        }
        CATCH_LOG();
    }

    // Method Description:
    // - Copy text from the focused terminal to the Windows Clipboard
    // Arguments:
    // - singleLine: if enabled, copy contents as a single line of text
    // Return Value:
    // - true iff we we able to copy text (if a selection was active)
    bool TerminalPage::_CopyText(const bool singleLine)
    {
        const auto control = _GetActiveControl();
        return control.CopySelectionToClipboard(singleLine);
    }

    // Method Description:
    // - Paste text from the Windows Clipboard to the focused terminal
    void TerminalPage::_PasteText()
    {
        const auto control = _GetActiveControl();
        control.PasteTextFromClipboard();
    }

    // Function Description:
    // - Called when the settings button is clicked. ShellExecutes the settings
    //   file, as to open it in the default editor for .json files. Does this in
    //   a background thread, as to not hang/crash the UI thread.
    fire_and_forget TerminalPage::_LaunchSettings(const SettingsTarget target)
    {
        // This will switch the execution of the function to a background (not
        // UI) thread. This is IMPORTANT, because the Windows.Storage API's
        // (used for retrieving the path to the file) will crash on the UI
        // thread, because the main thread is a STA.
        co_await winrt::resume_background();

        auto openFile = [](const auto& filePath) {
            HINSTANCE res = ShellExecute(nullptr, nullptr, filePath.c_str(), nullptr, nullptr, SW_SHOW);
            if (static_cast<int>(reinterpret_cast<uintptr_t>(res)) <= 32)
            {
                ShellExecute(nullptr, nullptr, L"notepad", filePath.c_str(), nullptr, SW_SHOW);
            }
        };

        switch (target)
        {
        case SettingsTarget::DefaultsFile:
            openFile(CascadiaSettings::GetDefaultSettingsPath());
            break;
        case SettingsTarget::SettingsFile:
            openFile(CascadiaSettings::GetSettingsPath());
            break;
        case SettingsTarget::AllFiles:
            openFile(CascadiaSettings::GetDefaultSettingsPath());
            openFile(CascadiaSettings::GetSettingsPath());
            break;
        }
    }

    // Method Description:
    // - Responds to changes in the TabView's item list by changing the tabview's
    //      visibility.  This method is also invoked when tabs are dragged / dropped as part of tab reordering
    //      and this method hands that case as well in concert with TabDragStarting and TabDragCompleted handlers
    //      that are set up in TerminalPage::Create()
    // Arguments:
    // - sender: the control that originated this event
    // - eventArgs: the event's constituent arguments
    void TerminalPage::_OnTabItemsChanged(const IInspectable& /*sender*/, const Windows::Foundation::Collections::IVectorChangedEventArgs& eventArgs)
    {
        if (_rearranging)
        {
            if (eventArgs.CollectionChange() == Windows::Foundation::Collections::CollectionChange::ItemRemoved)
            {
                _rearrangeFrom = eventArgs.Index();
            }

            if (eventArgs.CollectionChange() == Windows::Foundation::Collections::CollectionChange::ItemInserted)
            {
                _rearrangeTo = eventArgs.Index();
            }
        }

        _UpdateTabView();
    }

    // Method Description:
    // - Additional responses to clicking on a TabView's item. Currently, just remove tab with middle click
    // Arguments:
    // - sender: the control that originated this event (TabViewItem)
    // - eventArgs: the event's constituent arguments
    void TerminalPage::_OnTabClick(const IInspectable& sender, const Windows::UI::Xaml::Input::PointerRoutedEventArgs& eventArgs)
    {
        if (eventArgs.GetCurrentPoint(*this).Properties().IsMiddleButtonPressed())
        {
            _RemoveTabViewItem(sender.as<MUX::Controls::TabViewItem>());
            eventArgs.Handled(true);
        }
        else if (eventArgs.GetCurrentPoint(*this).Properties().IsRightButtonPressed())
        {
            eventArgs.Handled(true);
        }
    }

    void TerminalPage::_UpdatedSelectedTab(const int32_t index)
    {
        // Unfocus all the tabs.
        for (auto tab : _tabs)
        {
            auto tabImpl{ _GetStrongTabImpl(tab) };
            tabImpl->SetFocused(false);
        }

        if (index >= 0)
        {
            try
            {
                auto tab{ _GetStrongTabImpl(index) };

                _tabContent.Children().Clear();
                _tabContent.Children().Append(tab->GetRootElement());

                tab->SetFocused(true);

                // Raise an event that our title changed
                _titleChangeHandlers(*this, Title());

                // Raise an event that our titlebar color changed
                std::optional<Windows::UI::Color> color = tab->GetTabColor();
                if (color.has_value())
                {
                    _SetNonClientAreaColors(color.value());
                }
                else
                {
                    _ClearNonClientAreaColors();
                }
            }
            CATCH_LOG();
        }
    }

    // Method Description:
    // - Responds to the TabView control's Selection Changed event (to move a
    //      new terminal control into focus) when not in in the middle of a tab rearrangement.
    // Arguments:
    // - sender: the control that originated this event
    // - eventArgs: the event's constituent arguments
    void TerminalPage::_OnTabSelectionChanged(const IInspectable& sender, const WUX::Controls::SelectionChangedEventArgs& /*eventArgs*/)
    {
        if (!_rearranging)
        {
            auto tabView = sender.as<MUX::Controls::TabView>();
            auto selectedIndex = tabView.SelectedIndex();
            _UpdatedSelectedTab(selectedIndex);
        }
    }

    // Method Description:
    // - Called when our tab content size changes. This updates each tab with
    //   the new size, so they have a chance to update each of their panes with
    //   the new size.
    // Arguments:
    // - e: the SizeChangedEventArgs with the new size of the tab content area.
    // Return Value:
    // - <none>
    void TerminalPage::_OnContentSizeChanged(const IInspectable& /*sender*/, Windows::UI::Xaml::SizeChangedEventArgs const& e)
    {
        const auto newSize = e.NewSize();
        for (auto tab : _tabs)
        {
            auto tabImpl{ _GetStrongTabImpl(tab) };
            tabImpl->ResizeContent(newSize);
        }
    }

    // Method Description:
    // - Responds to the TabView control's Tab Closing event by removing
    //      the indicated tab from the set and focusing another one.
    //      The event is cancelled so App maintains control over the
    //      items in the tabview.
    // Arguments:
    // - sender: the control that originated this event
    // - eventArgs: the event's constituent arguments
    void TerminalPage::_OnTabCloseRequested(const IInspectable& /*sender*/, const MUX::Controls::TabViewTabCloseRequestedEventArgs& eventArgs)
    {
        const auto tabViewItem = eventArgs.Tab();
        _RemoveTabViewItem(tabViewItem);
    }

    // Method Description:
    // - Called when the primary button of the content dialog is clicked.
    //   This calls _CloseAllTabs(), which closes all the tabs currently
    //   opened and then the Terminal app. This method will be called if
    //   the user confirms to close all the tabs.
    // Arguments:
    // - sender: unused
    // - ContentDialogButtonClickEventArgs: unused
    void TerminalPage::_CloseWarningPrimaryButtonOnClick(WUX::Controls::ContentDialog /* sender */,
                                                         WUX::Controls::ContentDialogButtonClickEventArgs /* eventArgs*/)
    {
        _CloseAllTabs();
    }

    // Method Description:
    // - Hook up keybindings, and refresh the UI of the terminal.
    //   This includes update the settings of all the tabs according
    //   to their profiles, update the title and icon of each tab, and
    //   finally create the tab flyout
    winrt::fire_and_forget TerminalPage::_RefreshUIForSettingsReload()
    {
        // Re-wire the keybindings to their handlers, as we'll have created a
        // new AppKeyBindings object.
        _HookupKeyBindings(_settings->GetKeybindings());

        // Refresh UI elements
        auto profiles = _settings->GetProfiles();
        for (auto& profile : profiles)
        {
            const GUID profileGuid = profile.GetGuid();

            try
            {
                // BuildSettings can throw an exception if the profileGuid does
                // not belong to an actual profile in the list of profiles.
                const auto settings = _settings->BuildSettings(profileGuid);

                for (auto tab : _tabs)
                {
                    // Attempt to reload the settings of any panes with this profile
                    auto tabImpl{ _GetStrongTabImpl(tab) };
                    tabImpl->UpdateSettings(settings, profileGuid);
                }
            }
            CATCH_LOG();
        }

        // GH#2455: If there are any panes with controls that had been
        // initialized with a Profile that no longer exists in our list of
        // profiles, we'll leave it unmodified. The profile doesn't exist
        // anymore, so we can't possibly update its settings.

        // Update the icon of the tab for the currently focused profile in that tab.
        for (auto tab : _tabs)
        {
            auto tabImpl{ _GetStrongTabImpl(tab) };
            _UpdateTabIcon(*tabImpl);
            _UpdateTitle(*tabImpl);
        }

        auto weakThis{ get_weak() };

        co_await winrt::resume_foreground(Dispatcher());

        // repopulate the new tab button's flyout with entries for each
        // profile, which might have changed
        if (auto page{ weakThis.get() })
        {
            _UpdateTabWidthMode();
            _CreateNewTabFlyout();
        }
    }

    // Method Description:
    // - Sets the initial actions to process on startup. We'll make a copy of
    //   this list, and process these actions when we're loaded.
    // - This function will have no effective result after Create() is called.
    // Arguments:
    // - actions: a list of Actions to process on startup.
    // Return Value:
    // - <none>
    void TerminalPage::SetStartupActions(std::deque<winrt::TerminalApp::ActionAndArgs>& actions)
    {
        _startupActions = actions;
    }

    // Method Description:
    // - This is the method that App will call when the titlebar
    //   has been clicked. It dismisses any open flyouts.
    // Arguments:
    // - <none>
    // Return Value:
    // - <none>
    void TerminalPage::TitlebarClicked()
    {
        if (_newTabButton && _newTabButton.Flyout())
        {
            _newTabButton.Flyout().Hide();
        }
    }

    // Method Description:
    // - Called when the user tries to do a search using keybindings.
    //   This will tell the current focused terminal control to create
    //   a search box and enable find process.
    // Arguments:
    // - <none>
    // Return Value:
    // - <none>
    void TerminalPage::_Find()
    {
        const auto termControl = _GetActiveControl();
        termControl.CreateSearchBoxControl();
    }

    // Method Description:
    // - Toggles fullscreen mode. Hides the tab row, and raises our
    //   ToggleFullscreen event.
    // Arguments:
    // - <none>
    // Return Value:
    // - <none>
    void TerminalPage::ToggleFullscreen()
    {
        _toggleFullscreenHandlers(*this, nullptr);

        _isFullscreen = !_isFullscreen;

        _UpdateTabView();
    }

    // Method Description:
    // - Returns a com_ptr to the implementation type of the tab at the given index
    // Arguments:
    // - index: an unsigned integer index to a tab in _tabs
    // Return Value:
    // - a com_ptr to the implementation type of the Tab
    winrt::com_ptr<Tab> TerminalPage::_GetStrongTabImpl(const uint32_t index) const
    {
        winrt::com_ptr<Tab> tabImpl;
        tabImpl.copy_from(winrt::get_self<Tab>(_tabs.GetAt(index)));
        return tabImpl;
    }

    // Method Description:
    // - Returns a com_ptr to the implementation type of the given projected Tab
    // Arguments:
    // - tab: the projected type of a Tab
    // Return Value:
    // - a com_ptr to the implementation type of the Tab
    winrt::com_ptr<Tab> TerminalPage::_GetStrongTabImpl(const ::winrt::TerminalApp::Tab& tab) const
    {
        winrt::com_ptr<Tab> tabImpl;
        tabImpl.copy_from(winrt::get_self<Tab>(tab));
        return tabImpl;
    }

    // Method Description:
    // - Sets the tab split button color when a new tab color is selected
    // Arguments:
    // - color: The color of the newly selected tab, used to properly calculate
    //          the foreground color of the split button (to match the font
    //          color of the tab)
    // - accentColor: the actual color we are going to use to paint the tab row and
    //                split button, so that there is some contrast between the tab
    //                and the non-client are behind it
    // Return Value:
    // - <none>
    void TerminalPage::_SetNewTabButtonColor(const Windows::UI::Color& color, const Windows::UI::Color& accentColor)
    {
        // TODO GH#3327: Look at what to do with the tab button when we have XAML theming
        bool IsBrightColor = ColorHelper::IsBrightColor(color);
        bool isLightAccentColor = ColorHelper::IsBrightColor(accentColor);
        winrt::Windows::UI::Color pressedColor{};
        winrt::Windows::UI::Color hoverColor{};
        winrt::Windows::UI::Color foregroundColor{};
        const float hoverColorAdjustment = 5.f;
        const float pressedColorAdjustment = 7.f;

        if (IsBrightColor)
        {
            foregroundColor = winrt::Windows::UI::Colors::Black();
        }
        else
        {
            foregroundColor = winrt::Windows::UI::Colors::White();
        }

        if (isLightAccentColor)
        {
            hoverColor = ColorHelper::Darken(accentColor, hoverColorAdjustment);
            pressedColor = ColorHelper::Darken(accentColor, pressedColorAdjustment);
        }
        else
        {
            hoverColor = ColorHelper::Lighten(accentColor, hoverColorAdjustment);
            pressedColor = ColorHelper::Lighten(accentColor, pressedColorAdjustment);
        }

        Media::SolidColorBrush backgroundBrush{ accentColor };
        Media::SolidColorBrush backgroundHoverBrush{ hoverColor };
        Media::SolidColorBrush backgroundPressedBrush{ pressedColor };
        Media::SolidColorBrush foregroundBrush{ foregroundColor };

        _newTabButton.Resources().Insert(winrt::box_value(L"SplitButtonBackground"), backgroundBrush);
        _newTabButton.Resources().Insert(winrt::box_value(L"SplitButtonBackgroundPointerOver"), backgroundHoverBrush);
        _newTabButton.Resources().Insert(winrt::box_value(L"SplitButtonBackgroundPressed"), backgroundPressedBrush);

        _newTabButton.Resources().Insert(winrt::box_value(L"SplitButtonForeground"), foregroundBrush);
        _newTabButton.Resources().Insert(winrt::box_value(L"SplitButtonForegroundPointerOver"), foregroundBrush);
        _newTabButton.Resources().Insert(winrt::box_value(L"SplitButtonForegroundPressed"), foregroundBrush);

        _newTabButton.Background(backgroundBrush);
        _newTabButton.Foreground(foregroundBrush);
    }

    // Method Description:
    // - Clears the tab split button color to a system color
    //   (or white if none is found) when the tab's color is cleared
    // - Clears the tab row color to a system color
    //   (or white if none is found) when the tab's color is cleared
    // Arguments:
    // - <none>
    // Return Value:
    // - <none>
    void TerminalPage::_ClearNewTabButtonColor()
    {
        // TODO GH#3327: Look at what to do with the tab button when we have XAML theming
        winrt::hstring keys[] = {
            L"SplitButtonBackground",
            L"SplitButtonBackgroundPointerOver",
            L"SplitButtonBackgroundPressed",
            L"SplitButtonForeground",
            L"SplitButtonForegroundPointerOver",
            L"SplitButtonForegroundPressed"
        };

        // simply clear any of the colors in the split button's dict
        for (auto keyString : keys)
        {
            auto key = winrt::box_value(keyString);
            if (_newTabButton.Resources().HasKey(key))
            {
                _newTabButton.Resources().Remove(key);
            }
        }

        const auto res = Application::Current().Resources();

        const auto defaultBackgroundKey = winrt::box_value(L"TabViewItemHeaderBackground");
        const auto defaultForegroundKey = winrt::box_value(L"SystemControlForegroundBaseHighBrush");
        winrt::Windows::UI::Xaml::Media::SolidColorBrush backgroundBrush;
        winrt::Windows::UI::Xaml::Media::SolidColorBrush foregroundBrush;

        // TODO: Related to GH#3917 - I think if the system is set to "Dark"
        // theme, but the app is set to light theme, then this lookup still
        // returns to us the dark theme brushes. There's gotta be a way to get
        // the right brushes...
        // See also GH#5741
        if (res.HasKey(defaultBackgroundKey))
        {
            winrt::Windows::Foundation::IInspectable obj = res.Lookup(defaultBackgroundKey);
            backgroundBrush = obj.try_as<winrt::Windows::UI::Xaml::Media::SolidColorBrush>();
        }
        else
        {
            backgroundBrush = winrt::Windows::UI::Xaml::Media::SolidColorBrush{ winrt::Windows::UI::Colors::Black() };
        }

        if (res.HasKey(defaultForegroundKey))
        {
            winrt::Windows::Foundation::IInspectable obj = res.Lookup(defaultForegroundKey);
            foregroundBrush = obj.try_as<winrt::Windows::UI::Xaml::Media::SolidColorBrush>();
        }
        else
        {
            foregroundBrush = winrt::Windows::UI::Xaml::Media::SolidColorBrush{ winrt::Windows::UI::Colors::White() };
        }

        _newTabButton.Background(backgroundBrush);
        _newTabButton.Foreground(foregroundBrush);
    }

    // Method Description:
    // - Sets the tab split button color when a new tab color is selected
    // - This method could also set the color of the title bar and tab row
    // in the future
    // Arguments:
    // - selectedTabColor: The color of the newly selected tab
    // Return Value:
    // - <none>
    void TerminalPage::_SetNonClientAreaColors(const Windows::UI::Color& /*selectedTabColor*/)
    {
        // TODO GH#3327: Look at what to do with the NC area when we have XAML theming
    }

    // Method Description:
    // - Clears the tab split button color when the tab's color is cleared
    // - This method could also clear the color of the title bar and tab row
    // in the future
    // Arguments:
    // - <none>
    // Return Value:
    // - <none>
    void TerminalPage::_ClearNonClientAreaColors()
    {
        // TODO GH#3327: Look at what to do with the NC area when we have XAML theming
    }

    void TerminalPage::_CommandPaletteClosed(const IInspectable& /*sender*/,
                                             const RoutedEventArgs& /*eventArgs*/)
    {
        // Return focus to the active control
        if (auto index{ _GetFocusedTabIndex() })
        {
            _GetStrongTabImpl(index.value())->SetFocused(true);
        }
    }

    // -------------------------------- WinRT Events ---------------------------------
    // Winrt events need a method for adding a callback to the event and removing the callback.
    // These macros will define them both for you.
    DEFINE_EVENT_WITH_TYPED_EVENT_HANDLER(TerminalPage, TitleChanged, _titleChangeHandlers, winrt::Windows::Foundation::IInspectable, winrt::hstring);
    DEFINE_EVENT_WITH_TYPED_EVENT_HANDLER(TerminalPage, LastTabClosed, _lastTabClosedHandlers, winrt::Windows::Foundation::IInspectable, winrt::TerminalApp::LastTabClosedEventArgs);
    DEFINE_EVENT_WITH_TYPED_EVENT_HANDLER(TerminalPage, SetTitleBarContent, _setTitleBarContentHandlers, winrt::Windows::Foundation::IInspectable, UIElement);
    DEFINE_EVENT_WITH_TYPED_EVENT_HANDLER(TerminalPage, ShowDialog, _showDialogHandlers, winrt::Windows::Foundation::IInspectable, WUX::Controls::ContentDialog);
    DEFINE_EVENT_WITH_TYPED_EVENT_HANDLER(TerminalPage, ToggleFullscreen, _toggleFullscreenHandlers, winrt::Windows::Foundation::IInspectable, winrt::TerminalApp::ToggleFullscreenEventArgs);
}<|MERGE_RESOLUTION|>--- conflicted
+++ resolved
@@ -785,13 +785,10 @@
         _actionDispatch->Find({ this, &TerminalPage::_HandleFind });
         _actionDispatch->ResetFontSize({ this, &TerminalPage::_HandleResetFontSize });
         _actionDispatch->ToggleFullscreen({ this, &TerminalPage::_HandleToggleFullscreen });
-<<<<<<< HEAD
         _actionDispatch->ToggleCommandPalette({ this, &TerminalPage::_HandleToggleCommandPalette });
-=======
         _actionDispatch->SetTabColor({ this, &TerminalPage::_HandleSetTabColor });
         _actionDispatch->OpenTabColorPicker({ this, &TerminalPage::_HandleOpenTabColorPicker });
         _actionDispatch->RenameTab({ this, &TerminalPage::_HandleRenameTab });
->>>>>>> a3a9df82
     }
 
     // Method Description:
